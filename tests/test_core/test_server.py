--- conflicted
+++ resolved
@@ -1,103 +1,47 @@
-<<<<<<< HEAD
-from __future__ import unicode_literals
-from mock import patch
-import sure  # noqa
-
-from moto.server import main, create_backend_app, DomainDispatcherApplication
-
-
-def test_wrong_arguments():
-    try:
-        main(["name", "test1", "test2", "test3"])
-        assert False, ("main() when called with the incorrect number of args"
-                       " should raise a system exit")
-    except SystemExit:
-        pass
-
-
-@patch('moto.server.run_simple')
-def test_right_arguments(run_simple):
-    main(["s3"])
-    func_call = run_simple.call_args[0]
-    func_call[0].should.equal("127.0.0.1")
-    func_call[1].should.equal(5000)
-
-
-@patch('moto.server.run_simple')
-def test_port_argument(run_simple):
-    main(["s3", "--port", "8080"])
-    func_call = run_simple.call_args[0]
-    func_call[0].should.equal("127.0.0.1")
-    func_call[1].should.equal(8080)
-
-
-def test_domain_dispatched():
-    dispatcher = DomainDispatcherApplication(create_backend_app)
-    backend_app = dispatcher.get_application(
-        {"HTTP_HOST": "email.us-east1.amazonaws.com"})
-    keys = list(backend_app.view_functions.keys())
-    keys[0].should.equal('EmailResponse.dispatch')
-
-
-def test_domain_without_matches():
-    dispatcher = DomainDispatcherApplication(create_backend_app)
-    dispatcher.get_application.when.called_with(
-        {"HTTP_HOST": "not-matching-anything.com"}).should.throw(RuntimeError)
-
-
-def test_domain_dispatched_with_service():
-    # If we pass a particular service, always return that.
-    dispatcher = DomainDispatcherApplication(create_backend_app, service="s3")
-    backend_app = dispatcher.get_application(
-        {"HTTP_HOST": "s3.us-east1.amazonaws.com"})
-    keys = set(backend_app.view_functions.keys())
-    keys.should.contain('ResponseObject.key_response')
-=======
-from __future__ import unicode_literals
-from mock import patch
-import sure  # noqa
-
-from moto.server import main, create_backend_app, DomainDispatcherApplication
-
-
-def test_wrong_arguments():
-    try:
-        main(["name", "test1", "test2", "test3"])
-        assert False, ("main() when called with the incorrect number of args"
-                       " should raise a system exit")
-    except SystemExit:
-        pass
-
-
-@patch('moto.server.run_simple')
-def test_right_arguments(run_simple):
-    main(["s3"])
-    func_call = run_simple.call_args[0]
-    func_call[0].should.equal("127.0.0.1")
-    func_call[1].should.equal(5000)
-
-
-@patch('moto.server.run_simple')
-def test_port_argument(run_simple):
-    main(["s3", "--port", "8080"])
-    func_call = run_simple.call_args[0]
-    func_call[0].should.equal("127.0.0.1")
-    func_call[1].should.equal(8080)
-
-
-def test_domain_dispatched():
-    dispatcher = DomainDispatcherApplication(create_backend_app)
-    backend_app = dispatcher.get_application(
-        {"HTTP_HOST": "email.us-east1.amazonaws.com"})
-    keys = list(backend_app.view_functions.keys())
-    keys[0].should.equal('EmailResponse.dispatch')
-
-
-def test_domain_dispatched_with_service():
-    # If we pass a particular service, always return that.
-    dispatcher = DomainDispatcherApplication(create_backend_app, service="s3")
-    backend_app = dispatcher.get_application(
-        {"HTTP_HOST": "s3.us-east1.amazonaws.com"})
-    keys = set(backend_app.view_functions.keys())
-    keys.should.contain('ResponseObject.key_response')
->>>>>>> 3a5d857a
+from __future__ import unicode_literals
+from mock import patch
+import sure  # noqa
+
+from moto.server import main, create_backend_app, DomainDispatcherApplication
+
+
+def test_wrong_arguments():
+    try:
+        main(["name", "test1", "test2", "test3"])
+        assert False, ("main() when called with the incorrect number of args"
+                       " should raise a system exit")
+    except SystemExit:
+        pass
+
+
+@patch('moto.server.run_simple')
+def test_right_arguments(run_simple):
+    main(["s3"])
+    func_call = run_simple.call_args[0]
+    func_call[0].should.equal("127.0.0.1")
+    func_call[1].should.equal(5000)
+
+
+@patch('moto.server.run_simple')
+def test_port_argument(run_simple):
+    main(["s3", "--port", "8080"])
+    func_call = run_simple.call_args[0]
+    func_call[0].should.equal("127.0.0.1")
+    func_call[1].should.equal(8080)
+
+
+def test_domain_dispatched():
+    dispatcher = DomainDispatcherApplication(create_backend_app)
+    backend_app = dispatcher.get_application(
+        {"HTTP_HOST": "email.us-east1.amazonaws.com"})
+    keys = list(backend_app.view_functions.keys())
+    keys[0].should.equal('EmailResponse.dispatch')
+
+
+def test_domain_dispatched_with_service():
+    # If we pass a particular service, always return that.
+    dispatcher = DomainDispatcherApplication(create_backend_app, service="s3")
+    backend_app = dispatcher.get_application(
+        {"HTTP_HOST": "s3.us-east1.amazonaws.com"})
+    keys = set(backend_app.view_functions.keys())
+    keys.should.contain('ResponseObject.key_response')