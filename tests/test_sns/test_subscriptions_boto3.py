<<<<<<< HEAD
from __future__ import unicode_literals
import boto3
import json

import sure  # noqa

from botocore.exceptions import ClientError
from nose.tools import assert_raises

from moto import mock_sns
from moto.sns.models import DEFAULT_PAGE_SIZE


@mock_sns
def test_subscribe_sms():
    client = boto3.client('sns', region_name='us-east-1')
    client.create_topic(Name="some-topic")
    resp = client.create_topic(Name="some-topic")
    arn = resp['TopicArn']

    resp = client.subscribe(
        TopicArn=arn,
        Protocol='sms',
        Endpoint='+15551234567'
    )
    resp.should.contain('SubscriptionArn')

@mock_sns
def test_double_subscription():
    client = boto3.client('sns', region_name='us-east-1')
    client.create_topic(Name="some-topic")
    resp = client.create_topic(Name="some-topic")
    arn = resp['TopicArn']

    do_subscribe_sqs = lambda sqs_arn: client.subscribe(
        TopicArn=arn,
        Protocol='sqs',
        Endpoint=sqs_arn
    )
    resp1 = do_subscribe_sqs('arn:aws:sqs:elasticmq:000000000000:foo')
    resp2 = do_subscribe_sqs('arn:aws:sqs:elasticmq:000000000000:foo')

    resp1['SubscriptionArn'].should.equal(resp2['SubscriptionArn'])


@mock_sns
def test_subscribe_bad_sms():
    client = boto3.client('sns', region_name='us-east-1')
    client.create_topic(Name="some-topic")
    resp = client.create_topic(Name="some-topic")
    arn = resp['TopicArn']

    try:
        # Test invalid number
        client.subscribe(
            TopicArn=arn,
            Protocol='sms',
            Endpoint='NAA+15551234567'
        )
    except ClientError as err:
        err.response['Error']['Code'].should.equal('InvalidParameter')


@mock_sns
def test_creating_subscription():
    conn = boto3.client('sns', region_name='us-east-1')
    conn.create_topic(Name="some-topic")
    response = conn.list_topics()
    topic_arn = response["Topics"][0]['TopicArn']

    conn.subscribe(TopicArn=topic_arn,
                   Protocol="http",
                   Endpoint="http://example.com/")

    subscriptions = conn.list_subscriptions()["Subscriptions"]
    subscriptions.should.have.length_of(1)
    subscription = subscriptions[0]
    subscription["TopicArn"].should.equal(topic_arn)
    subscription["Protocol"].should.equal("http")
    subscription["SubscriptionArn"].should.contain(topic_arn)
    subscription["Endpoint"].should.equal("http://example.com/")

    # Now unsubscribe the subscription
    conn.unsubscribe(SubscriptionArn=subscription["SubscriptionArn"])

    # And there should be zero subscriptions left
    subscriptions = conn.list_subscriptions()["Subscriptions"]
    subscriptions.should.have.length_of(0)


@mock_sns
def test_deleting_subscriptions_by_deleting_topic():
    conn = boto3.client('sns', region_name='us-east-1')
    conn.create_topic(Name="some-topic")
    response = conn.list_topics()
    topic_arn = response["Topics"][0]['TopicArn']

    conn.subscribe(TopicArn=topic_arn,
                   Protocol="http",
                   Endpoint="http://example.com/")

    subscriptions = conn.list_subscriptions()["Subscriptions"]
    subscriptions.should.have.length_of(1)
    subscription = subscriptions[0]
    subscription["TopicArn"].should.equal(topic_arn)
    subscription["Protocol"].should.equal("http")
    subscription["SubscriptionArn"].should.contain(topic_arn)
    subscription["Endpoint"].should.equal("http://example.com/")

    # Now delete the topic
    conn.delete_topic(TopicArn=topic_arn)

    # And there should now be 0 topics
    topics_json = conn.list_topics()
    topics = topics_json["Topics"]
    topics.should.have.length_of(0)

    # And there should be zero subscriptions left
    subscriptions = conn.list_subscriptions()["Subscriptions"]
    subscriptions.should.have.length_of(0)


@mock_sns
def test_getting_subscriptions_by_topic():
    conn = boto3.client('sns', region_name='us-east-1')
    conn.create_topic(Name="topic1")
    conn.create_topic(Name="topic2")

    response = conn.list_topics()
    topics = response["Topics"]
    topic1_arn = topics[0]['TopicArn']
    topic2_arn = topics[1]['TopicArn']

    conn.subscribe(TopicArn=topic1_arn,
                   Protocol="http",
                   Endpoint="http://example1.com/")
    conn.subscribe(TopicArn=topic2_arn,
                   Protocol="http",
                   Endpoint="http://example2.com/")

    topic1_subscriptions = conn.list_subscriptions_by_topic(TopicArn=topic1_arn)[
        "Subscriptions"]
    topic1_subscriptions.should.have.length_of(1)
    topic1_subscriptions[0]['Endpoint'].should.equal("http://example1.com/")


@mock_sns
def test_subscription_paging():
    conn = boto3.client('sns', region_name='us-east-1')
    conn.create_topic(Name="topic1")

    response = conn.list_topics()
    topics = response["Topics"]
    topic1_arn = topics[0]['TopicArn']

    for index in range(DEFAULT_PAGE_SIZE + int(DEFAULT_PAGE_SIZE / 3)):
        conn.subscribe(TopicArn=topic1_arn,
                       Protocol='email',
                       Endpoint='email_' + str(index) + '@test.com')

    all_subscriptions = conn.list_subscriptions()
    all_subscriptions["Subscriptions"].should.have.length_of(DEFAULT_PAGE_SIZE)
    next_token = all_subscriptions["NextToken"]
    next_token.should.equal(str(DEFAULT_PAGE_SIZE))

    all_subscriptions = conn.list_subscriptions(NextToken=next_token)
    all_subscriptions["Subscriptions"].should.have.length_of(
        int(DEFAULT_PAGE_SIZE / 3))
    all_subscriptions.shouldnt.have("NextToken")

    topic1_subscriptions = conn.list_subscriptions_by_topic(
        TopicArn=topic1_arn)
    topic1_subscriptions["Subscriptions"].should.have.length_of(
        DEFAULT_PAGE_SIZE)
    next_token = topic1_subscriptions["NextToken"]
    next_token.should.equal(str(DEFAULT_PAGE_SIZE))

    topic1_subscriptions = conn.list_subscriptions_by_topic(
        TopicArn=topic1_arn, NextToken=next_token)
    topic1_subscriptions["Subscriptions"].should.have.length_of(
        int(DEFAULT_PAGE_SIZE / 3))
    topic1_subscriptions.shouldnt.have("NextToken")


@mock_sns
def test_creating_subscription_with_attributes():
    conn = boto3.client('sns', region_name='us-east-1')
    conn.create_topic(Name="some-topic")
    response = conn.list_topics()
    topic_arn = response["Topics"][0]['TopicArn']

    delivery_policy = json.dumps({
        'healthyRetryPolicy': {
            "numRetries": 10,
            "minDelayTarget": 1,
            "maxDelayTarget":2
        }
    })

    filter_policy = json.dumps({
        "store": ["example_corp"],
        "event": ["order_cancelled"],
        "encrypted": [False],
        "customer_interests": ["basketball", "baseball"]
    })

    conn.subscribe(TopicArn=topic_arn,
                   Protocol="http",
                   Endpoint="http://example.com/",
                   Attributes={
                       'RawMessageDelivery': 'true',
                       'DeliveryPolicy': delivery_policy,
                       'FilterPolicy': filter_policy
                   })

    subscriptions = conn.list_subscriptions()["Subscriptions"]
    subscriptions.should.have.length_of(1)
    subscription = subscriptions[0]
    subscription["TopicArn"].should.equal(topic_arn)
    subscription["Protocol"].should.equal("http")
    subscription["SubscriptionArn"].should.contain(topic_arn)
    subscription["Endpoint"].should.equal("http://example.com/")

    # Test the subscription attributes have been set
    subscription_arn = subscription["SubscriptionArn"]
    attrs = conn.get_subscription_attributes(
        SubscriptionArn=subscription_arn
    )

    attrs['Attributes']['RawMessageDelivery'].should.equal('true')
    attrs['Attributes']['DeliveryPolicy'].should.equal(delivery_policy)
    attrs['Attributes']['FilterPolicy'].should.equal(filter_policy)

    # Now unsubscribe the subscription
    conn.unsubscribe(SubscriptionArn=subscription["SubscriptionArn"])

    # And there should be zero subscriptions left
    subscriptions = conn.list_subscriptions()["Subscriptions"]
    subscriptions.should.have.length_of(0)

    # invalid attr name
    with assert_raises(ClientError):
        conn.subscribe(TopicArn=topic_arn,
                       Protocol="http",
                       Endpoint="http://example.com/",
                       Attributes={
                           'InvalidName': 'true'
                       })


@mock_sns
def test_set_subscription_attributes():
    conn = boto3.client('sns', region_name='us-east-1')
    conn.create_topic(Name="some-topic")
    response = conn.list_topics()
    topic_arn = response["Topics"][0]['TopicArn']

    conn.subscribe(TopicArn=topic_arn,
                   Protocol="http",
                   Endpoint="http://example.com/")

    subscriptions = conn.list_subscriptions()["Subscriptions"]
    subscriptions.should.have.length_of(1)
    subscription = subscriptions[0]
    subscription["TopicArn"].should.equal(topic_arn)
    subscription["Protocol"].should.equal("http")
    subscription["SubscriptionArn"].should.contain(topic_arn)
    subscription["Endpoint"].should.equal("http://example.com/")

    subscription_arn = subscription["SubscriptionArn"]
    attrs = conn.get_subscription_attributes(
        SubscriptionArn=subscription_arn
    )
    attrs.should.have.key('Attributes')
    conn.set_subscription_attributes(
        SubscriptionArn=subscription_arn,
        AttributeName='RawMessageDelivery',
        AttributeValue='true'
    )
    delivery_policy = json.dumps({
        'healthyRetryPolicy': {
            "numRetries": 10,
            "minDelayTarget": 1,
            "maxDelayTarget":2
        }
    })
    conn.set_subscription_attributes(
        SubscriptionArn=subscription_arn,
        AttributeName='DeliveryPolicy',
        AttributeValue=delivery_policy
    )

    filter_policy = json.dumps({
        "store": ["example_corp"],
        "event": ["order_cancelled"],
        "encrypted": [False],
        "customer_interests": ["basketball", "baseball"]
    })
    conn.set_subscription_attributes(
        SubscriptionArn=subscription_arn,
        AttributeName='FilterPolicy',
        AttributeValue=filter_policy
    )

    attrs = conn.get_subscription_attributes(
        SubscriptionArn=subscription_arn
    )

    attrs['Attributes']['RawMessageDelivery'].should.equal('true')
    attrs['Attributes']['DeliveryPolicy'].should.equal(delivery_policy)
    attrs['Attributes']['FilterPolicy'].should.equal(filter_policy)

    # not existing subscription
    with assert_raises(ClientError):
        conn.set_subscription_attributes(
            SubscriptionArn='invalid',
            AttributeName='RawMessageDelivery',
            AttributeValue='true'
        )
    with assert_raises(ClientError):
        attrs = conn.get_subscription_attributes(
            SubscriptionArn='invalid'
        )


    # invalid attr name
    with assert_raises(ClientError):
        conn.set_subscription_attributes(
            SubscriptionArn=subscription_arn,
            AttributeName='InvalidName',
            AttributeValue='true'
        )


@mock_sns
def test_check_not_opted_out():
    conn = boto3.client('sns', region_name='us-east-1')
    response = conn.check_if_phone_number_is_opted_out(phoneNumber='+447428545375')

    response.should.contain('isOptedOut')
    response['isOptedOut'].should.be(False)


@mock_sns
def test_check_opted_out():
    # Phone number ends in 99 so is hardcoded in the endpoint to return opted
    # out status
    conn = boto3.client('sns', region_name='us-east-1')
    response = conn.check_if_phone_number_is_opted_out(phoneNumber='+447428545399')

    response.should.contain('isOptedOut')
    response['isOptedOut'].should.be(True)


@mock_sns
def test_check_opted_out_invalid():
    conn = boto3.client('sns', region_name='us-east-1')

    # Invalid phone number
    with assert_raises(ClientError):
        conn.check_if_phone_number_is_opted_out(phoneNumber='+44742LALALA')


@mock_sns
def test_list_opted_out():
    conn = boto3.client('sns', region_name='us-east-1')
    response = conn.list_phone_numbers_opted_out()

    response.should.contain('phoneNumbers')
    len(response['phoneNumbers']).should.be.greater_than(0)


@mock_sns
def test_opt_in():
    conn = boto3.client('sns', region_name='us-east-1')
    response = conn.list_phone_numbers_opted_out()
    current_len = len(response['phoneNumbers'])
    assert current_len > 0

    conn.opt_in_phone_number(phoneNumber=response['phoneNumbers'][0])

    response = conn.list_phone_numbers_opted_out()
    len(response['phoneNumbers']).should.be.greater_than(0)
    len(response['phoneNumbers']).should.be.lower_than(current_len)


@mock_sns
def test_confirm_subscription():
    conn = boto3.client('sns', region_name='us-east-1')
    response = conn.create_topic(Name='testconfirm')

    conn.confirm_subscription(
        TopicArn=response['TopicArn'],
        Token='2336412f37fb687f5d51e6e241d59b68c4e583a5cee0be6f95bbf97ab8d2441cf47b99e848408adaadf4c197e65f03473d53c4ba398f6abbf38ce2e8ebf7b4ceceb2cd817959bcde1357e58a2861b05288c535822eb88cac3db04f592285249971efc6484194fc4a4586147f16916692',
        AuthenticateOnUnsubscribe='true'
    )
=======
from __future__ import unicode_literals
import boto3
import json

import sure  # noqa

from botocore.exceptions import ClientError
from nose.tools import assert_raises

from moto import mock_sns
from moto.sns.models import (
    DEFAULT_PAGE_SIZE,
    DEFAULT_EFFECTIVE_DELIVERY_POLICY,
    DEFAULT_ACCOUNT_ID,
)


@mock_sns
def test_subscribe_sms():
    client = boto3.client("sns", region_name="us-east-1")
    client.create_topic(Name="some-topic")
    resp = client.create_topic(Name="some-topic")
    arn = resp["TopicArn"]

    resp = client.subscribe(TopicArn=arn, Protocol="sms", Endpoint="+15551234567")
    resp.should.have.key("SubscriptionArn")

    resp = client.subscribe(TopicArn=arn, Protocol="sms", Endpoint="+15/55-123.4567")
    resp.should.have.key("SubscriptionArn")


@mock_sns
def test_double_subscription():
    client = boto3.client("sns", region_name="us-east-1")
    client.create_topic(Name="some-topic")
    resp = client.create_topic(Name="some-topic")
    arn = resp["TopicArn"]

    do_subscribe_sqs = lambda sqs_arn: client.subscribe(
        TopicArn=arn, Protocol="sqs", Endpoint=sqs_arn
    )
    resp1 = do_subscribe_sqs("arn:aws:sqs:elasticmq:000000000000:foo")
    resp2 = do_subscribe_sqs("arn:aws:sqs:elasticmq:000000000000:foo")

    resp1["SubscriptionArn"].should.equal(resp2["SubscriptionArn"])


@mock_sns
def test_subscribe_bad_sms():
    client = boto3.client("sns", region_name="us-east-1")
    client.create_topic(Name="some-topic")
    resp = client.create_topic(Name="some-topic")
    arn = resp["TopicArn"]

    try:
        # Test invalid number
        client.subscribe(TopicArn=arn, Protocol="sms", Endpoint="NAA+15551234567")
    except ClientError as err:
        err.response["Error"]["Code"].should.equal("InvalidParameter")

    client.subscribe.when.called_with(
        TopicArn=arn, Protocol="sms", Endpoint="+15--551234567"
    ).should.throw(ClientError, "Invalid SMS endpoint: +15--551234567")

    client.subscribe.when.called_with(
        TopicArn=arn, Protocol="sms", Endpoint="+15551234567."
    ).should.throw(ClientError, "Invalid SMS endpoint: +15551234567.")

    client.subscribe.when.called_with(
        TopicArn=arn, Protocol="sms", Endpoint="/+15551234567"
    ).should.throw(ClientError, "Invalid SMS endpoint: /+15551234567")


@mock_sns
def test_creating_subscription():
    conn = boto3.client("sns", region_name="us-east-1")
    conn.create_topic(Name="some-topic")
    response = conn.list_topics()
    topic_arn = response["Topics"][0]["TopicArn"]

    conn.subscribe(TopicArn=topic_arn, Protocol="http", Endpoint="http://example.com/")

    subscriptions = conn.list_subscriptions()["Subscriptions"]
    subscriptions.should.have.length_of(1)
    subscription = subscriptions[0]
    subscription["TopicArn"].should.equal(topic_arn)
    subscription["Protocol"].should.equal("http")
    subscription["SubscriptionArn"].should.contain(topic_arn)
    subscription["Endpoint"].should.equal("http://example.com/")

    # Now unsubscribe the subscription
    conn.unsubscribe(SubscriptionArn=subscription["SubscriptionArn"])

    # And there should be zero subscriptions left
    subscriptions = conn.list_subscriptions()["Subscriptions"]
    subscriptions.should.have.length_of(0)


@mock_sns
def test_deleting_subscriptions_by_deleting_topic():
    conn = boto3.client("sns", region_name="us-east-1")
    conn.create_topic(Name="some-topic")
    response = conn.list_topics()
    topic_arn = response["Topics"][0]["TopicArn"]

    conn.subscribe(TopicArn=topic_arn, Protocol="http", Endpoint="http://example.com/")

    subscriptions = conn.list_subscriptions()["Subscriptions"]
    subscriptions.should.have.length_of(1)
    subscription = subscriptions[0]
    subscription["TopicArn"].should.equal(topic_arn)
    subscription["Protocol"].should.equal("http")
    subscription["SubscriptionArn"].should.contain(topic_arn)
    subscription["Endpoint"].should.equal("http://example.com/")

    # Now delete the topic
    conn.delete_topic(TopicArn=topic_arn)

    # And there should now be 0 topics
    topics_json = conn.list_topics()
    topics = topics_json["Topics"]
    topics.should.have.length_of(0)

    # And there should be zero subscriptions left
    subscriptions = conn.list_subscriptions()["Subscriptions"]
    subscriptions.should.have.length_of(0)


@mock_sns
def test_getting_subscriptions_by_topic():
    conn = boto3.client("sns", region_name="us-east-1")
    conn.create_topic(Name="topic1")
    conn.create_topic(Name="topic2")

    response = conn.list_topics()
    topics = response["Topics"]
    topic1_arn = topics[0]["TopicArn"]
    topic2_arn = topics[1]["TopicArn"]

    conn.subscribe(
        TopicArn=topic1_arn, Protocol="http", Endpoint="http://example1.com/"
    )
    conn.subscribe(
        TopicArn=topic2_arn, Protocol="http", Endpoint="http://example2.com/"
    )

    topic1_subscriptions = conn.list_subscriptions_by_topic(TopicArn=topic1_arn)[
        "Subscriptions"
    ]
    topic1_subscriptions.should.have.length_of(1)
    topic1_subscriptions[0]["Endpoint"].should.equal("http://example1.com/")


@mock_sns
def test_subscription_paging():
    conn = boto3.client("sns", region_name="us-east-1")
    conn.create_topic(Name="topic1")

    response = conn.list_topics()
    topics = response["Topics"]
    topic1_arn = topics[0]["TopicArn"]

    for index in range(DEFAULT_PAGE_SIZE + int(DEFAULT_PAGE_SIZE / 3)):
        conn.subscribe(
            TopicArn=topic1_arn,
            Protocol="email",
            Endpoint="email_" + str(index) + "@test.com",
        )

    all_subscriptions = conn.list_subscriptions()
    all_subscriptions["Subscriptions"].should.have.length_of(DEFAULT_PAGE_SIZE)
    next_token = all_subscriptions["NextToken"]
    next_token.should.equal(str(DEFAULT_PAGE_SIZE))

    all_subscriptions = conn.list_subscriptions(NextToken=next_token)
    all_subscriptions["Subscriptions"].should.have.length_of(int(DEFAULT_PAGE_SIZE / 3))
    all_subscriptions.shouldnt.have("NextToken")

    topic1_subscriptions = conn.list_subscriptions_by_topic(TopicArn=topic1_arn)
    topic1_subscriptions["Subscriptions"].should.have.length_of(DEFAULT_PAGE_SIZE)
    next_token = topic1_subscriptions["NextToken"]
    next_token.should.equal(str(DEFAULT_PAGE_SIZE))

    topic1_subscriptions = conn.list_subscriptions_by_topic(
        TopicArn=topic1_arn, NextToken=next_token
    )
    topic1_subscriptions["Subscriptions"].should.have.length_of(
        int(DEFAULT_PAGE_SIZE / 3)
    )
    topic1_subscriptions.shouldnt.have("NextToken")


@mock_sns
def test_subscribe_attributes():
    client = boto3.client("sns", region_name="us-east-1")
    client.create_topic(Name="some-topic")
    resp = client.create_topic(Name="some-topic")
    arn = resp["TopicArn"]

    resp = client.subscribe(TopicArn=arn, Protocol="http", Endpoint="http://test.com")

    response = client.get_subscription_attributes(
        SubscriptionArn=resp["SubscriptionArn"]
    )

    response.should.contain("Attributes")
    attributes = response["Attributes"]
    attributes["PendingConfirmation"].should.equal("false")
    attributes["ConfirmationWasAuthenticated"].should.equal("true")
    attributes["Endpoint"].should.equal("http://test.com")
    attributes["TopicArn"].should.equal(arn)
    attributes["Protocol"].should.equal("http")
    attributes["SubscriptionArn"].should.equal(resp["SubscriptionArn"])
    attributes["Owner"].should.equal(str(DEFAULT_ACCOUNT_ID))
    attributes["RawMessageDelivery"].should.equal("false")
    json.loads(attributes["EffectiveDeliveryPolicy"]).should.equal(
        DEFAULT_EFFECTIVE_DELIVERY_POLICY
    )


@mock_sns
def test_creating_subscription_with_attributes():
    conn = boto3.client("sns", region_name="us-east-1")
    conn.create_topic(Name="some-topic")
    response = conn.list_topics()
    topic_arn = response["Topics"][0]["TopicArn"]

    delivery_policy = json.dumps(
        {
            "healthyRetryPolicy": {
                "numRetries": 10,
                "minDelayTarget": 1,
                "maxDelayTarget": 2,
            }
        }
    )

    filter_policy = json.dumps(
        {
            "store": ["example_corp"],
            "event": ["order_cancelled"],
            "encrypted": [False],
            "customer_interests": ["basketball", "baseball"],
            "price": [100, 100.12],
            "error": [None],
        }
    )

    conn.subscribe(
        TopicArn=topic_arn,
        Protocol="http",
        Endpoint="http://example.com/",
        Attributes={
            "RawMessageDelivery": "true",
            "DeliveryPolicy": delivery_policy,
            "FilterPolicy": filter_policy,
        },
    )

    subscriptions = conn.list_subscriptions()["Subscriptions"]
    subscriptions.should.have.length_of(1)
    subscription = subscriptions[0]
    subscription["TopicArn"].should.equal(topic_arn)
    subscription["Protocol"].should.equal("http")
    subscription["SubscriptionArn"].should.contain(topic_arn)
    subscription["Endpoint"].should.equal("http://example.com/")

    # Test the subscription attributes have been set
    subscription_arn = subscription["SubscriptionArn"]
    attrs = conn.get_subscription_attributes(SubscriptionArn=subscription_arn)

    attrs["Attributes"]["RawMessageDelivery"].should.equal("true")
    attrs["Attributes"]["DeliveryPolicy"].should.equal(delivery_policy)
    attrs["Attributes"]["FilterPolicy"].should.equal(filter_policy)

    # Now unsubscribe the subscription
    conn.unsubscribe(SubscriptionArn=subscription["SubscriptionArn"])

    # And there should be zero subscriptions left
    subscriptions = conn.list_subscriptions()["Subscriptions"]
    subscriptions.should.have.length_of(0)

    # invalid attr name
    with assert_raises(ClientError):
        conn.subscribe(
            TopicArn=topic_arn,
            Protocol="http",
            Endpoint="http://example.com/",
            Attributes={"InvalidName": "true"},
        )


@mock_sns
def test_set_subscription_attributes():
    conn = boto3.client("sns", region_name="us-east-1")
    conn.create_topic(Name="some-topic")
    response = conn.list_topics()
    topic_arn = response["Topics"][0]["TopicArn"]

    conn.subscribe(TopicArn=topic_arn, Protocol="http", Endpoint="http://example.com/")

    subscriptions = conn.list_subscriptions()["Subscriptions"]
    subscriptions.should.have.length_of(1)
    subscription = subscriptions[0]
    subscription["TopicArn"].should.equal(topic_arn)
    subscription["Protocol"].should.equal("http")
    subscription["SubscriptionArn"].should.contain(topic_arn)
    subscription["Endpoint"].should.equal("http://example.com/")

    subscription_arn = subscription["SubscriptionArn"]
    attrs = conn.get_subscription_attributes(SubscriptionArn=subscription_arn)
    attrs.should.have.key("Attributes")
    conn.set_subscription_attributes(
        SubscriptionArn=subscription_arn,
        AttributeName="RawMessageDelivery",
        AttributeValue="true",
    )
    delivery_policy = json.dumps(
        {
            "healthyRetryPolicy": {
                "numRetries": 10,
                "minDelayTarget": 1,
                "maxDelayTarget": 2,
            }
        }
    )
    conn.set_subscription_attributes(
        SubscriptionArn=subscription_arn,
        AttributeName="DeliveryPolicy",
        AttributeValue=delivery_policy,
    )

    filter_policy = json.dumps(
        {
            "store": ["example_corp"],
            "event": ["order_cancelled"],
            "encrypted": [False],
            "customer_interests": ["basketball", "baseball"],
            "price": [100, 100.12],
            "error": [None],
        }
    )
    conn.set_subscription_attributes(
        SubscriptionArn=subscription_arn,
        AttributeName="FilterPolicy",
        AttributeValue=filter_policy,
    )

    attrs = conn.get_subscription_attributes(SubscriptionArn=subscription_arn)

    attrs["Attributes"]["RawMessageDelivery"].should.equal("true")
    attrs["Attributes"]["DeliveryPolicy"].should.equal(delivery_policy)
    attrs["Attributes"]["FilterPolicy"].should.equal(filter_policy)

    # not existing subscription
    with assert_raises(ClientError):
        conn.set_subscription_attributes(
            SubscriptionArn="invalid",
            AttributeName="RawMessageDelivery",
            AttributeValue="true",
        )
    with assert_raises(ClientError):
        attrs = conn.get_subscription_attributes(SubscriptionArn="invalid")

    # invalid attr name
    with assert_raises(ClientError):
        conn.set_subscription_attributes(
            SubscriptionArn=subscription_arn,
            AttributeName="InvalidName",
            AttributeValue="true",
        )


@mock_sns
def test_subscribe_invalid_filter_policy():
    conn = boto3.client("sns", region_name="us-east-1")
    conn.create_topic(Name="some-topic")
    response = conn.list_topics()
    topic_arn = response["Topics"][0]["TopicArn"]

    try:
        conn.subscribe(
            TopicArn=topic_arn,
            Protocol="http",
            Endpoint="http://example.com/",
            Attributes={
                "FilterPolicy": json.dumps({"store": [str(i) for i in range(151)]})
            },
        )
    except ClientError as err:
        err.response["Error"]["Code"].should.equal("InvalidParameter")
        err.response["Error"]["Message"].should.equal(
            "Invalid parameter: FilterPolicy: Filter policy is too complex"
        )

    try:
        conn.subscribe(
            TopicArn=topic_arn,
            Protocol="http",
            Endpoint="http://example.com/",
            Attributes={"FilterPolicy": json.dumps({"store": [["example_corp"]]})},
        )
    except ClientError as err:
        err.response["Error"]["Code"].should.equal("InvalidParameter")
        err.response["Error"]["Message"].should.equal(
            "Invalid parameter: FilterPolicy: Match value must be String, number, true, false, or null"
        )

    try:
        conn.subscribe(
            TopicArn=topic_arn,
            Protocol="http",
            Endpoint="http://example.com/",
            Attributes={"FilterPolicy": json.dumps({"store": [{"exists": None}]})},
        )
    except ClientError as err:
        err.response["Error"]["Code"].should.equal("InvalidParameter")
        err.response["Error"]["Message"].should.equal(
            "Invalid parameter: FilterPolicy: exists match pattern must be either true or false."
        )

    try:
        conn.subscribe(
            TopicArn=topic_arn,
            Protocol="http",
            Endpoint="http://example.com/",
            Attributes={"FilterPolicy": json.dumps({"store": [{"error": True}]})},
        )
    except ClientError as err:
        err.response["Error"]["Code"].should.equal("InvalidParameter")
        err.response["Error"]["Message"].should.equal(
            "Invalid parameter: FilterPolicy: Unrecognized match type error"
        )

    try:
        conn.subscribe(
            TopicArn=topic_arn,
            Protocol="http",
            Endpoint="http://example.com/",
            Attributes={"FilterPolicy": json.dumps({"store": [1000000001]})},
        )
    except ClientError as err:
        err.response["Error"]["Code"].should.equal("InternalFailure")


@mock_sns
def test_check_not_opted_out():
    conn = boto3.client("sns", region_name="us-east-1")
    response = conn.check_if_phone_number_is_opted_out(phoneNumber="+447428545375")

    response.should.contain("isOptedOut")
    response["isOptedOut"].should.be(False)


@mock_sns
def test_check_opted_out():
    # Phone number ends in 99 so is hardcoded in the endpoint to return opted
    # out status
    conn = boto3.client("sns", region_name="us-east-1")
    response = conn.check_if_phone_number_is_opted_out(phoneNumber="+447428545399")

    response.should.contain("isOptedOut")
    response["isOptedOut"].should.be(True)


@mock_sns
def test_check_opted_out_invalid():
    conn = boto3.client("sns", region_name="us-east-1")

    # Invalid phone number
    with assert_raises(ClientError):
        conn.check_if_phone_number_is_opted_out(phoneNumber="+44742LALALA")


@mock_sns
def test_list_opted_out():
    conn = boto3.client("sns", region_name="us-east-1")
    response = conn.list_phone_numbers_opted_out()

    response.should.contain("phoneNumbers")
    len(response["phoneNumbers"]).should.be.greater_than(0)


@mock_sns
def test_opt_in():
    conn = boto3.client("sns", region_name="us-east-1")
    response = conn.list_phone_numbers_opted_out()
    current_len = len(response["phoneNumbers"])
    assert current_len > 0

    conn.opt_in_phone_number(phoneNumber=response["phoneNumbers"][0])

    response = conn.list_phone_numbers_opted_out()
    len(response["phoneNumbers"]).should.be.greater_than(0)
    len(response["phoneNumbers"]).should.be.lower_than(current_len)


@mock_sns
def test_confirm_subscription():
    conn = boto3.client("sns", region_name="us-east-1")
    response = conn.create_topic(Name="testconfirm")

    conn.confirm_subscription(
        TopicArn=response["TopicArn"],
        Token="2336412f37fb687f5d51e6e241d59b68c4e583a5cee0be6f95bbf97ab8d2441cf47b99e848408adaadf4c197e65f03473d53c4ba398f6abbf38ce2e8ebf7b4ceceb2cd817959bcde1357e58a2861b05288c535822eb88cac3db04f592285249971efc6484194fc4a4586147f16916692",
        AuthenticateOnUnsubscribe="true",
    )
>>>>>>> b8a1f852
<|MERGE_RESOLUTION|>--- conflicted
+++ resolved
@@ -1,401 +1,3 @@
-<<<<<<< HEAD
-from __future__ import unicode_literals
-import boto3
-import json
-
-import sure  # noqa
-
-from botocore.exceptions import ClientError
-from nose.tools import assert_raises
-
-from moto import mock_sns
-from moto.sns.models import DEFAULT_PAGE_SIZE
-
-
-@mock_sns
-def test_subscribe_sms():
-    client = boto3.client('sns', region_name='us-east-1')
-    client.create_topic(Name="some-topic")
-    resp = client.create_topic(Name="some-topic")
-    arn = resp['TopicArn']
-
-    resp = client.subscribe(
-        TopicArn=arn,
-        Protocol='sms',
-        Endpoint='+15551234567'
-    )
-    resp.should.contain('SubscriptionArn')
-
-@mock_sns
-def test_double_subscription():
-    client = boto3.client('sns', region_name='us-east-1')
-    client.create_topic(Name="some-topic")
-    resp = client.create_topic(Name="some-topic")
-    arn = resp['TopicArn']
-
-    do_subscribe_sqs = lambda sqs_arn: client.subscribe(
-        TopicArn=arn,
-        Protocol='sqs',
-        Endpoint=sqs_arn
-    )
-    resp1 = do_subscribe_sqs('arn:aws:sqs:elasticmq:000000000000:foo')
-    resp2 = do_subscribe_sqs('arn:aws:sqs:elasticmq:000000000000:foo')
-
-    resp1['SubscriptionArn'].should.equal(resp2['SubscriptionArn'])
-
-
-@mock_sns
-def test_subscribe_bad_sms():
-    client = boto3.client('sns', region_name='us-east-1')
-    client.create_topic(Name="some-topic")
-    resp = client.create_topic(Name="some-topic")
-    arn = resp['TopicArn']
-
-    try:
-        # Test invalid number
-        client.subscribe(
-            TopicArn=arn,
-            Protocol='sms',
-            Endpoint='NAA+15551234567'
-        )
-    except ClientError as err:
-        err.response['Error']['Code'].should.equal('InvalidParameter')
-
-
-@mock_sns
-def test_creating_subscription():
-    conn = boto3.client('sns', region_name='us-east-1')
-    conn.create_topic(Name="some-topic")
-    response = conn.list_topics()
-    topic_arn = response["Topics"][0]['TopicArn']
-
-    conn.subscribe(TopicArn=topic_arn,
-                   Protocol="http",
-                   Endpoint="http://example.com/")
-
-    subscriptions = conn.list_subscriptions()["Subscriptions"]
-    subscriptions.should.have.length_of(1)
-    subscription = subscriptions[0]
-    subscription["TopicArn"].should.equal(topic_arn)
-    subscription["Protocol"].should.equal("http")
-    subscription["SubscriptionArn"].should.contain(topic_arn)
-    subscription["Endpoint"].should.equal("http://example.com/")
-
-    # Now unsubscribe the subscription
-    conn.unsubscribe(SubscriptionArn=subscription["SubscriptionArn"])
-
-    # And there should be zero subscriptions left
-    subscriptions = conn.list_subscriptions()["Subscriptions"]
-    subscriptions.should.have.length_of(0)
-
-
-@mock_sns
-def test_deleting_subscriptions_by_deleting_topic():
-    conn = boto3.client('sns', region_name='us-east-1')
-    conn.create_topic(Name="some-topic")
-    response = conn.list_topics()
-    topic_arn = response["Topics"][0]['TopicArn']
-
-    conn.subscribe(TopicArn=topic_arn,
-                   Protocol="http",
-                   Endpoint="http://example.com/")
-
-    subscriptions = conn.list_subscriptions()["Subscriptions"]
-    subscriptions.should.have.length_of(1)
-    subscription = subscriptions[0]
-    subscription["TopicArn"].should.equal(topic_arn)
-    subscription["Protocol"].should.equal("http")
-    subscription["SubscriptionArn"].should.contain(topic_arn)
-    subscription["Endpoint"].should.equal("http://example.com/")
-
-    # Now delete the topic
-    conn.delete_topic(TopicArn=topic_arn)
-
-    # And there should now be 0 topics
-    topics_json = conn.list_topics()
-    topics = topics_json["Topics"]
-    topics.should.have.length_of(0)
-
-    # And there should be zero subscriptions left
-    subscriptions = conn.list_subscriptions()["Subscriptions"]
-    subscriptions.should.have.length_of(0)
-
-
-@mock_sns
-def test_getting_subscriptions_by_topic():
-    conn = boto3.client('sns', region_name='us-east-1')
-    conn.create_topic(Name="topic1")
-    conn.create_topic(Name="topic2")
-
-    response = conn.list_topics()
-    topics = response["Topics"]
-    topic1_arn = topics[0]['TopicArn']
-    topic2_arn = topics[1]['TopicArn']
-
-    conn.subscribe(TopicArn=topic1_arn,
-                   Protocol="http",
-                   Endpoint="http://example1.com/")
-    conn.subscribe(TopicArn=topic2_arn,
-                   Protocol="http",
-                   Endpoint="http://example2.com/")
-
-    topic1_subscriptions = conn.list_subscriptions_by_topic(TopicArn=topic1_arn)[
-        "Subscriptions"]
-    topic1_subscriptions.should.have.length_of(1)
-    topic1_subscriptions[0]['Endpoint'].should.equal("http://example1.com/")
-
-
-@mock_sns
-def test_subscription_paging():
-    conn = boto3.client('sns', region_name='us-east-1')
-    conn.create_topic(Name="topic1")
-
-    response = conn.list_topics()
-    topics = response["Topics"]
-    topic1_arn = topics[0]['TopicArn']
-
-    for index in range(DEFAULT_PAGE_SIZE + int(DEFAULT_PAGE_SIZE / 3)):
-        conn.subscribe(TopicArn=topic1_arn,
-                       Protocol='email',
-                       Endpoint='email_' + str(index) + '@test.com')
-
-    all_subscriptions = conn.list_subscriptions()
-    all_subscriptions["Subscriptions"].should.have.length_of(DEFAULT_PAGE_SIZE)
-    next_token = all_subscriptions["NextToken"]
-    next_token.should.equal(str(DEFAULT_PAGE_SIZE))
-
-    all_subscriptions = conn.list_subscriptions(NextToken=next_token)
-    all_subscriptions["Subscriptions"].should.have.length_of(
-        int(DEFAULT_PAGE_SIZE / 3))
-    all_subscriptions.shouldnt.have("NextToken")
-
-    topic1_subscriptions = conn.list_subscriptions_by_topic(
-        TopicArn=topic1_arn)
-    topic1_subscriptions["Subscriptions"].should.have.length_of(
-        DEFAULT_PAGE_SIZE)
-    next_token = topic1_subscriptions["NextToken"]
-    next_token.should.equal(str(DEFAULT_PAGE_SIZE))
-
-    topic1_subscriptions = conn.list_subscriptions_by_topic(
-        TopicArn=topic1_arn, NextToken=next_token)
-    topic1_subscriptions["Subscriptions"].should.have.length_of(
-        int(DEFAULT_PAGE_SIZE / 3))
-    topic1_subscriptions.shouldnt.have("NextToken")
-
-
-@mock_sns
-def test_creating_subscription_with_attributes():
-    conn = boto3.client('sns', region_name='us-east-1')
-    conn.create_topic(Name="some-topic")
-    response = conn.list_topics()
-    topic_arn = response["Topics"][0]['TopicArn']
-
-    delivery_policy = json.dumps({
-        'healthyRetryPolicy': {
-            "numRetries": 10,
-            "minDelayTarget": 1,
-            "maxDelayTarget":2
-        }
-    })
-
-    filter_policy = json.dumps({
-        "store": ["example_corp"],
-        "event": ["order_cancelled"],
-        "encrypted": [False],
-        "customer_interests": ["basketball", "baseball"]
-    })
-
-    conn.subscribe(TopicArn=topic_arn,
-                   Protocol="http",
-                   Endpoint="http://example.com/",
-                   Attributes={
-                       'RawMessageDelivery': 'true',
-                       'DeliveryPolicy': delivery_policy,
-                       'FilterPolicy': filter_policy
-                   })
-
-    subscriptions = conn.list_subscriptions()["Subscriptions"]
-    subscriptions.should.have.length_of(1)
-    subscription = subscriptions[0]
-    subscription["TopicArn"].should.equal(topic_arn)
-    subscription["Protocol"].should.equal("http")
-    subscription["SubscriptionArn"].should.contain(topic_arn)
-    subscription["Endpoint"].should.equal("http://example.com/")
-
-    # Test the subscription attributes have been set
-    subscription_arn = subscription["SubscriptionArn"]
-    attrs = conn.get_subscription_attributes(
-        SubscriptionArn=subscription_arn
-    )
-
-    attrs['Attributes']['RawMessageDelivery'].should.equal('true')
-    attrs['Attributes']['DeliveryPolicy'].should.equal(delivery_policy)
-    attrs['Attributes']['FilterPolicy'].should.equal(filter_policy)
-
-    # Now unsubscribe the subscription
-    conn.unsubscribe(SubscriptionArn=subscription["SubscriptionArn"])
-
-    # And there should be zero subscriptions left
-    subscriptions = conn.list_subscriptions()["Subscriptions"]
-    subscriptions.should.have.length_of(0)
-
-    # invalid attr name
-    with assert_raises(ClientError):
-        conn.subscribe(TopicArn=topic_arn,
-                       Protocol="http",
-                       Endpoint="http://example.com/",
-                       Attributes={
-                           'InvalidName': 'true'
-                       })
-
-
-@mock_sns
-def test_set_subscription_attributes():
-    conn = boto3.client('sns', region_name='us-east-1')
-    conn.create_topic(Name="some-topic")
-    response = conn.list_topics()
-    topic_arn = response["Topics"][0]['TopicArn']
-
-    conn.subscribe(TopicArn=topic_arn,
-                   Protocol="http",
-                   Endpoint="http://example.com/")
-
-    subscriptions = conn.list_subscriptions()["Subscriptions"]
-    subscriptions.should.have.length_of(1)
-    subscription = subscriptions[0]
-    subscription["TopicArn"].should.equal(topic_arn)
-    subscription["Protocol"].should.equal("http")
-    subscription["SubscriptionArn"].should.contain(topic_arn)
-    subscription["Endpoint"].should.equal("http://example.com/")
-
-    subscription_arn = subscription["SubscriptionArn"]
-    attrs = conn.get_subscription_attributes(
-        SubscriptionArn=subscription_arn
-    )
-    attrs.should.have.key('Attributes')
-    conn.set_subscription_attributes(
-        SubscriptionArn=subscription_arn,
-        AttributeName='RawMessageDelivery',
-        AttributeValue='true'
-    )
-    delivery_policy = json.dumps({
-        'healthyRetryPolicy': {
-            "numRetries": 10,
-            "minDelayTarget": 1,
-            "maxDelayTarget":2
-        }
-    })
-    conn.set_subscription_attributes(
-        SubscriptionArn=subscription_arn,
-        AttributeName='DeliveryPolicy',
-        AttributeValue=delivery_policy
-    )
-
-    filter_policy = json.dumps({
-        "store": ["example_corp"],
-        "event": ["order_cancelled"],
-        "encrypted": [False],
-        "customer_interests": ["basketball", "baseball"]
-    })
-    conn.set_subscription_attributes(
-        SubscriptionArn=subscription_arn,
-        AttributeName='FilterPolicy',
-        AttributeValue=filter_policy
-    )
-
-    attrs = conn.get_subscription_attributes(
-        SubscriptionArn=subscription_arn
-    )
-
-    attrs['Attributes']['RawMessageDelivery'].should.equal('true')
-    attrs['Attributes']['DeliveryPolicy'].should.equal(delivery_policy)
-    attrs['Attributes']['FilterPolicy'].should.equal(filter_policy)
-
-    # not existing subscription
-    with assert_raises(ClientError):
-        conn.set_subscription_attributes(
-            SubscriptionArn='invalid',
-            AttributeName='RawMessageDelivery',
-            AttributeValue='true'
-        )
-    with assert_raises(ClientError):
-        attrs = conn.get_subscription_attributes(
-            SubscriptionArn='invalid'
-        )
-
-
-    # invalid attr name
-    with assert_raises(ClientError):
-        conn.set_subscription_attributes(
-            SubscriptionArn=subscription_arn,
-            AttributeName='InvalidName',
-            AttributeValue='true'
-        )
-
-
-@mock_sns
-def test_check_not_opted_out():
-    conn = boto3.client('sns', region_name='us-east-1')
-    response = conn.check_if_phone_number_is_opted_out(phoneNumber='+447428545375')
-
-    response.should.contain('isOptedOut')
-    response['isOptedOut'].should.be(False)
-
-
-@mock_sns
-def test_check_opted_out():
-    # Phone number ends in 99 so is hardcoded in the endpoint to return opted
-    # out status
-    conn = boto3.client('sns', region_name='us-east-1')
-    response = conn.check_if_phone_number_is_opted_out(phoneNumber='+447428545399')
-
-    response.should.contain('isOptedOut')
-    response['isOptedOut'].should.be(True)
-
-
-@mock_sns
-def test_check_opted_out_invalid():
-    conn = boto3.client('sns', region_name='us-east-1')
-
-    # Invalid phone number
-    with assert_raises(ClientError):
-        conn.check_if_phone_number_is_opted_out(phoneNumber='+44742LALALA')
-
-
-@mock_sns
-def test_list_opted_out():
-    conn = boto3.client('sns', region_name='us-east-1')
-    response = conn.list_phone_numbers_opted_out()
-
-    response.should.contain('phoneNumbers')
-    len(response['phoneNumbers']).should.be.greater_than(0)
-
-
-@mock_sns
-def test_opt_in():
-    conn = boto3.client('sns', region_name='us-east-1')
-    response = conn.list_phone_numbers_opted_out()
-    current_len = len(response['phoneNumbers'])
-    assert current_len > 0
-
-    conn.opt_in_phone_number(phoneNumber=response['phoneNumbers'][0])
-
-    response = conn.list_phone_numbers_opted_out()
-    len(response['phoneNumbers']).should.be.greater_than(0)
-    len(response['phoneNumbers']).should.be.lower_than(current_len)
-
-
-@mock_sns
-def test_confirm_subscription():
-    conn = boto3.client('sns', region_name='us-east-1')
-    response = conn.create_topic(Name='testconfirm')
-
-    conn.confirm_subscription(
-        TopicArn=response['TopicArn'],
-        Token='2336412f37fb687f5d51e6e241d59b68c4e583a5cee0be6f95bbf97ab8d2441cf47b99e848408adaadf4c197e65f03473d53c4ba398f6abbf38ce2e8ebf7b4ceceb2cd817959bcde1357e58a2861b05288c535822eb88cac3db04f592285249971efc6484194fc4a4586147f16916692',
-        AuthenticateOnUnsubscribe='true'
-    )
-=======
 from __future__ import unicode_literals
 import boto3
 import json
@@ -902,5 +504,4 @@
         TopicArn=response["TopicArn"],
         Token="2336412f37fb687f5d51e6e241d59b68c4e583a5cee0be6f95bbf97ab8d2441cf47b99e848408adaadf4c197e65f03473d53c4ba398f6abbf38ce2e8ebf7b4ceceb2cd817959bcde1357e58a2861b05288c535822eb88cac3db04f592285249971efc6484194fc4a4586147f16916692",
         AuthenticateOnUnsubscribe="true",
-    )
->>>>>>> b8a1f852
+    )