--- conflicted
+++ resolved
@@ -1,2228 +1,1409 @@
-<<<<<<< HEAD
-from __future__ import unicode_literals
-
-import json
-import sure #noqa
-import boto3
-
-from moto import mock_iot
-from botocore.exceptions import ClientError
-from nose.tools import assert_raises
-
-@mock_iot
-def test_attach_policy():
-    client = boto3.client('iot', region_name='ap-northeast-1')
-    policy_name = 'my-policy'
-    doc = '{}'
-
-    cert = client.create_keys_and_certificate(setAsActive=True)
-    cert_arn = cert['certificateArn']
-    client.create_policy(policyName=policy_name, policyDocument=doc)
-    client.attach_policy(policyName=policy_name, target=cert_arn)
-
-    res = client.list_attached_policies(target=cert_arn)
-    res.should.have.key('policies').which.should.have.length_of(1)
-    res['policies'][0]['policyName'].should.equal('my-policy')
-
-
-@mock_iot
-def test_detach_policy():
-    client = boto3.client('iot', region_name='ap-northeast-1')
-    policy_name = 'my-policy'
-    doc = '{}'
-
-    cert = client.create_keys_and_certificate(setAsActive=True)
-    cert_arn = cert['certificateArn']
-    client.create_policy(policyName=policy_name, policyDocument=doc)
-    client.attach_policy(policyName=policy_name, target=cert_arn)
-
-    res = client.list_attached_policies(target=cert_arn)
-    res.should.have.key('policies').which.should.have.length_of(1)
-    res['policies'][0]['policyName'].should.equal('my-policy')
-
-    client.detach_policy(policyName=policy_name, target=cert_arn)
-    res = client.list_attached_policies(target=cert_arn)
-    res.should.have.key('policies').which.should.be.empty
-
-
-@mock_iot
-def test_list_attached_policies():
-    client = boto3.client('iot', region_name='ap-northeast-1')
-    cert = client.create_keys_and_certificate(setAsActive=True)
-    policies = client.list_attached_policies(target=cert['certificateArn'])
-    policies['policies'].should.be.empty
-
-
-@mock_iot
-def test_policy_versions():
-    client = boto3.client('iot', region_name='ap-northeast-1')
-    policy_name = 'my-policy'
-    doc = '{}'
-
-    policy = client.create_policy(policyName=policy_name, policyDocument=doc)
-    policy.should.have.key('policyName').which.should.equal(policy_name)
-    policy.should.have.key('policyArn').which.should_not.be.none
-    policy.should.have.key('policyDocument').which.should.equal(json.dumps({}))
-    policy.should.have.key('policyVersionId').which.should.equal('1')
-
-    policy = client.get_policy(policyName=policy_name)
-    policy.should.have.key('policyName').which.should.equal(policy_name)
-    policy.should.have.key('policyArn').which.should_not.be.none
-    policy.should.have.key('policyDocument').which.should.equal(json.dumps({}))
-    policy.should.have.key('defaultVersionId').which.should.equal(policy['defaultVersionId'])
-
-    policy1 = client.create_policy_version(policyName=policy_name, policyDocument=json.dumps({'version': 'version_1'}),
-                                           setAsDefault=True)
-    policy1.should.have.key('policyArn').which.should_not.be.none
-    policy1.should.have.key('policyDocument').which.should.equal(json.dumps({'version': 'version_1'}))
-    policy1.should.have.key('policyVersionId').which.should.equal('2')
-    policy1.should.have.key('isDefaultVersion').which.should.equal(True)
-
-    policy2 = client.create_policy_version(policyName=policy_name, policyDocument=json.dumps({'version': 'version_2'}),
-                                           setAsDefault=False)
-    policy2.should.have.key('policyArn').which.should_not.be.none
-    policy2.should.have.key('policyDocument').which.should.equal(json.dumps({'version': 'version_2'}))
-    policy2.should.have.key('policyVersionId').which.should.equal('3')
-    policy2.should.have.key('isDefaultVersion').which.should.equal(False)
-
-    policy = client.get_policy(policyName=policy_name)
-    policy.should.have.key('policyName').which.should.equal(policy_name)
-    policy.should.have.key('policyArn').which.should_not.be.none
-    policy.should.have.key('policyDocument').which.should.equal(json.dumps({'version': 'version_1'}))
-    policy.should.have.key('defaultVersionId').which.should.equal(policy1['policyVersionId'])
-
-    policy_versions = client.list_policy_versions(policyName=policy_name)
-    policy_versions.should.have.key('policyVersions').which.should.have.length_of(3)
-    list(map(lambda item: item['isDefaultVersion'], policy_versions['policyVersions'])).count(True).should.equal(1)
-    default_policy = list(filter(lambda item: item['isDefaultVersion'], policy_versions['policyVersions']))
-    default_policy[0].should.have.key('versionId').should.equal(policy1['policyVersionId'])
-
-    policy = client.get_policy(policyName=policy_name)
-    policy.should.have.key('policyName').which.should.equal(policy_name)
-    policy.should.have.key('policyArn').which.should_not.be.none
-    policy.should.have.key('policyDocument').which.should.equal(json.dumps({'version': 'version_1'}))
-    policy.should.have.key('defaultVersionId').which.should.equal(policy1['policyVersionId'])
-
-    client.set_default_policy_version(policyName=policy_name, policyVersionId=policy2['policyVersionId'])
-    policy_versions = client.list_policy_versions(policyName=policy_name)
-    policy_versions.should.have.key('policyVersions').which.should.have.length_of(3)
-    list(map(lambda item: item['isDefaultVersion'], policy_versions['policyVersions'])).count(True).should.equal(1)
-    default_policy = list(filter(lambda item: item['isDefaultVersion'], policy_versions['policyVersions']))
-    default_policy[0].should.have.key('versionId').should.equal(policy2['policyVersionId'])
-
-    policy = client.get_policy(policyName=policy_name)
-    policy.should.have.key('policyName').which.should.equal(policy_name)
-    policy.should.have.key('policyArn').which.should_not.be.none
-    policy.should.have.key('policyDocument').which.should.equal(json.dumps({'version': 'version_2'}))
-    policy.should.have.key('defaultVersionId').which.should.equal(policy2['policyVersionId'])
-
-    client.delete_policy_version(policyName=policy_name, policyVersionId='1')
-    policy_versions = client.list_policy_versions(policyName=policy_name)
-    policy_versions.should.have.key('policyVersions').which.should.have.length_of(2)
-
-    client.delete_policy_version(policyName=policy_name, policyVersionId=policy1['policyVersionId'])
-    policy_versions = client.list_policy_versions(policyName=policy_name)
-    policy_versions.should.have.key('policyVersions').which.should.have.length_of(1)
-
-    # should fail as it's the default policy. Should use delete_policy instead
-    try:
-        client.delete_policy_version(policyName=policy_name, policyVersionId=policy2['policyVersionId'])
-        assert False, 'Should have failed in previous call'
-    except Exception as exception:
-        exception.response['Error']['Message'].should.equal('Cannot delete the default version of a policy')
-
-
-@mock_iot
-def test_things():
-    client = boto3.client('iot', region_name='ap-northeast-1')
-    name = 'my-thing'
-    type_name = 'my-type-name'
-
-    # thing type
-    thing_type = client.create_thing_type(thingTypeName=type_name)
-    thing_type.should.have.key('thingTypeName').which.should.equal(type_name)
-    thing_type.should.have.key('thingTypeArn')
-
-    res = client.list_thing_types()
-    res.should.have.key('thingTypes').which.should.have.length_of(1)
-    for thing_type in res['thingTypes']:
-        thing_type.should.have.key('thingTypeName').which.should_not.be.none
-
-    thing_type = client.describe_thing_type(thingTypeName=type_name)
-    thing_type.should.have.key('thingTypeName').which.should.equal(type_name)
-    thing_type.should.have.key('thingTypeProperties')
-    thing_type.should.have.key('thingTypeMetadata')
-
-    # thing
-    thing = client.create_thing(thingName=name, thingTypeName=type_name)
-    thing.should.have.key('thingName').which.should.equal(name)
-    thing.should.have.key('thingArn')
-    res = client.list_things()
-    res.should.have.key('things').which.should.have.length_of(1)
-    for thing in res['things']:
-        thing.should.have.key('thingName').which.should_not.be.none
-        thing.should.have.key('thingArn').which.should_not.be.none
-
-    thing = client.update_thing(thingName=name, attributePayload={'attributes': {'k1': 'v1'}})
-    res = client.list_things()
-    res.should.have.key('things').which.should.have.length_of(1)
-    for thing in res['things']:
-        thing.should.have.key('thingName').which.should_not.be.none
-        thing.should.have.key('thingArn').which.should_not.be.none
-    res['things'][0]['attributes'].should.have.key('k1').which.should.equal('v1')
-
-    thing = client.describe_thing(thingName=name)
-    thing.should.have.key('thingName').which.should.equal(name)
-    thing.should.have.key('defaultClientId')
-    thing.should.have.key('thingTypeName')
-    thing.should.have.key('attributes')
-    thing.should.have.key('version')
-
-    # delete thing
-    client.delete_thing(thingName=name)
-    res = client.list_things()
-    res.should.have.key('things').which.should.have.length_of(0)
-
-    # delete thing type
-    client.delete_thing_type(thingTypeName=type_name)
-    res = client.list_thing_types()
-    res.should.have.key('thingTypes').which.should.have.length_of(0)
-
-
-@mock_iot
-def test_list_thing_types():
-    client = boto3.client('iot', region_name='ap-northeast-1')
-
-    for i in range(0, 100):
-        client.create_thing_type(thingTypeName=str(i + 1))
-
-    thing_types = client.list_thing_types()
-    thing_types.should.have.key('nextToken')
-    thing_types.should.have.key('thingTypes').which.should.have.length_of(50)
-    thing_types['thingTypes'][0]['thingTypeName'].should.equal('1')
-    thing_types['thingTypes'][-1]['thingTypeName'].should.equal('50')
-
-    thing_types = client.list_thing_types(nextToken=thing_types['nextToken'])
-    thing_types.should.have.key('thingTypes').which.should.have.length_of(50)
-    thing_types.should_not.have.key('nextToken')
-    thing_types['thingTypes'][0]['thingTypeName'].should.equal('51')
-    thing_types['thingTypes'][-1]['thingTypeName'].should.equal('100')
-
-
-@mock_iot
-def test_list_thing_types_with_typename_filter():
-    client = boto3.client('iot', region_name='ap-northeast-1')
-
-    client.create_thing_type(thingTypeName='thing')
-    client.create_thing_type(thingTypeName='thingType')
-    client.create_thing_type(thingTypeName='thingTypeName')
-    client.create_thing_type(thingTypeName='thingTypeNameGroup')
-    client.create_thing_type(thingTypeName='shouldNotFind')
-    client.create_thing_type(thingTypeName='find me it shall not')
-
-    thing_types = client.list_thing_types(thingTypeName='thing')
-    thing_types.should_not.have.key('nextToken')
-    thing_types.should.have.key('thingTypes').which.should.have.length_of(4)
-    thing_types['thingTypes'][0]['thingTypeName'].should.equal('thing')
-    thing_types['thingTypes'][-1]['thingTypeName'].should.equal('thingTypeNameGroup')
-
-    thing_types = client.list_thing_types(thingTypeName='thingTypeName')
-    thing_types.should_not.have.key('nextToken')
-    thing_types.should.have.key('thingTypes').which.should.have.length_of(2)
-    thing_types['thingTypes'][0]['thingTypeName'].should.equal('thingTypeName')
-    thing_types['thingTypes'][-1]['thingTypeName'].should.equal('thingTypeNameGroup')
-
-
-@mock_iot
-def test_list_things_with_next_token():
-    client = boto3.client('iot', region_name='ap-northeast-1')
-
-    for i in range(0, 200):
-        client.create_thing(thingName=str(i + 1))
-
-    things = client.list_things()
-    things.should.have.key('nextToken')
-    things.should.have.key('things').which.should.have.length_of(50)
-    things['things'][0]['thingName'].should.equal('1')
-    things['things'][0]['thingArn'].should.equal('arn:aws:iot:ap-northeast-1:1:thing/1')
-    things['things'][-1]['thingName'].should.equal('50')
-    things['things'][-1]['thingArn'].should.equal('arn:aws:iot:ap-northeast-1:1:thing/50')
-
-    things = client.list_things(nextToken=things['nextToken'])
-    things.should.have.key('nextToken')
-    things.should.have.key('things').which.should.have.length_of(50)
-    things['things'][0]['thingName'].should.equal('51')
-    things['things'][0]['thingArn'].should.equal('arn:aws:iot:ap-northeast-1:1:thing/51')
-    things['things'][-1]['thingName'].should.equal('100')
-    things['things'][-1]['thingArn'].should.equal('arn:aws:iot:ap-northeast-1:1:thing/100')
-
-    things = client.list_things(nextToken=things['nextToken'])
-    things.should.have.key('nextToken')
-    things.should.have.key('things').which.should.have.length_of(50)
-    things['things'][0]['thingName'].should.equal('101')
-    things['things'][0]['thingArn'].should.equal('arn:aws:iot:ap-northeast-1:1:thing/101')
-    things['things'][-1]['thingName'].should.equal('150')
-    things['things'][-1]['thingArn'].should.equal('arn:aws:iot:ap-northeast-1:1:thing/150')
-
-    things = client.list_things(nextToken=things['nextToken'])
-    things.should_not.have.key('nextToken')
-    things.should.have.key('things').which.should.have.length_of(50)
-    things['things'][0]['thingName'].should.equal('151')
-    things['things'][0]['thingArn'].should.equal('arn:aws:iot:ap-northeast-1:1:thing/151')
-    things['things'][-1]['thingName'].should.equal('200')
-    things['things'][-1]['thingArn'].should.equal('arn:aws:iot:ap-northeast-1:1:thing/200')
-
-
-@mock_iot
-def test_list_things_with_attribute_and_thing_type_filter_and_next_token():
-    client = boto3.client('iot', region_name='ap-northeast-1')
-    client.create_thing_type(thingTypeName='my-thing-type')
-
-    for i in range(0, 200):
-        if not (i + 1) % 3:
-            attribute_payload = {
-                'attributes': {
-                    'foo': 'bar'
-                }
-            }
-        elif not (i + 1) % 5:
-            attribute_payload = {
-                'attributes': {
-                    'bar': 'foo'
-                }
-            }
-        else:
-            attribute_payload = {}
-
-        if not (i + 1) % 2:
-            thing_type_name = 'my-thing-type'
-            client.create_thing(thingName=str(i + 1), thingTypeName=thing_type_name, attributePayload=attribute_payload)
-        else:
-            client.create_thing(thingName=str(i + 1), attributePayload=attribute_payload)
-
-    # Test filter for thingTypeName
-    things = client.list_things(thingTypeName=thing_type_name)
-    things.should.have.key('nextToken')
-    things.should.have.key('things').which.should.have.length_of(50)
-    things['things'][0]['thingName'].should.equal('2')
-    things['things'][0]['thingArn'].should.equal('arn:aws:iot:ap-northeast-1:1:thing/2')
-    things['things'][-1]['thingName'].should.equal('100')
-    things['things'][-1]['thingArn'].should.equal('arn:aws:iot:ap-northeast-1:1:thing/100')
-    all(item['thingTypeName'] == thing_type_name for item in things['things'])
-
-    things = client.list_things(nextToken=things['nextToken'], thingTypeName=thing_type_name)
-    things.should_not.have.key('nextToken')
-    things.should.have.key('things').which.should.have.length_of(50)
-    things['things'][0]['thingName'].should.equal('102')
-    things['things'][0]['thingArn'].should.equal('arn:aws:iot:ap-northeast-1:1:thing/102')
-    things['things'][-1]['thingName'].should.equal('200')
-    things['things'][-1]['thingArn'].should.equal('arn:aws:iot:ap-northeast-1:1:thing/200')
-    all(item['thingTypeName'] == thing_type_name for item in things['things'])
-
-    # Test filter for attributes
-    things = client.list_things(attributeName='foo', attributeValue='bar')
-    things.should.have.key('nextToken')
-    things.should.have.key('things').which.should.have.length_of(50)
-    things['things'][0]['thingName'].should.equal('3')
-    things['things'][0]['thingArn'].should.equal('arn:aws:iot:ap-northeast-1:1:thing/3')
-    things['things'][-1]['thingName'].should.equal('150')
-    things['things'][-1]['thingArn'].should.equal('arn:aws:iot:ap-northeast-1:1:thing/150')
-    all(item['attributes'] == {'foo': 'bar'} for item in things['things'])
-
-    things = client.list_things(nextToken=things['nextToken'], attributeName='foo', attributeValue='bar')
-    things.should_not.have.key('nextToken')
-    things.should.have.key('things').which.should.have.length_of(16)
-    things['things'][0]['thingName'].should.equal('153')
-    things['things'][0]['thingArn'].should.equal('arn:aws:iot:ap-northeast-1:1:thing/153')
-    things['things'][-1]['thingName'].should.equal('198')
-    things['things'][-1]['thingArn'].should.equal('arn:aws:iot:ap-northeast-1:1:thing/198')
-    all(item['attributes'] == {'foo': 'bar'} for item in things['things'])
-
-    # Test filter for attributes and thingTypeName
-    things = client.list_things(thingTypeName=thing_type_name, attributeName='foo', attributeValue='bar')
-    things.should_not.have.key('nextToken')
-    things.should.have.key('things').which.should.have.length_of(33)
-    things['things'][0]['thingName'].should.equal('6')
-    things['things'][0]['thingArn'].should.equal('arn:aws:iot:ap-northeast-1:1:thing/6')
-    things['things'][-1]['thingName'].should.equal('198')
-    things['things'][-1]['thingArn'].should.equal('arn:aws:iot:ap-northeast-1:1:thing/198')
-    all(item['attributes'] == {'foo': 'bar'} and item['thingTypeName'] == thing_type_name for item in things['things'])
-
-
-@mock_iot
-def test_certs():
-    client = boto3.client('iot', region_name='ap-northeast-1')
-    cert = client.create_keys_and_certificate(setAsActive=True)
-    cert.should.have.key('certificateArn').which.should_not.be.none
-    cert.should.have.key('certificateId').which.should_not.be.none
-    cert.should.have.key('certificatePem').which.should_not.be.none
-    cert.should.have.key('keyPair')
-    cert['keyPair'].should.have.key('PublicKey').which.should_not.be.none
-    cert['keyPair'].should.have.key('PrivateKey').which.should_not.be.none
-    cert_id = cert['certificateId']
-
-    cert = client.describe_certificate(certificateId=cert_id)
-    cert.should.have.key('certificateDescription')
-    cert_desc = cert['certificateDescription']
-    cert_desc.should.have.key('certificateArn').which.should_not.be.none
-    cert_desc.should.have.key('certificateId').which.should_not.be.none
-    cert_desc.should.have.key('certificatePem').which.should_not.be.none
-    cert_desc.should.have.key('status').which.should.equal('ACTIVE')
-
-    res = client.list_certificates()
-    res.should.have.key('certificates').which.should.have.length_of(1)
-    for cert in res['certificates']:
-        cert.should.have.key('certificateArn').which.should_not.be.none
-        cert.should.have.key('certificateId').which.should_not.be.none
-        cert.should.have.key('status').which.should_not.be.none
-        cert.should.have.key('creationDate').which.should_not.be.none
-
-    client.update_certificate(certificateId=cert_id, newStatus='REVOKED')
-    cert = client.describe_certificate(certificateId=cert_id)
-    cert_desc.should.have.key('status').which.should.equal('ACTIVE')
-
-    client.delete_certificate(certificateId=cert_id)
-    res = client.list_certificates()
-    res.should.have.key('certificates').which.should.have.length_of(0)
-
-
-@mock_iot
-def test_delete_policy_validation():
-    doc = """{
-    "Version": "2012-10-17",
-    "Statement":[
-        {
-            "Effect":"Allow",
-            "Action":[
-                "iot: *"
-            ],
-            "Resource":"*"
-        }
-      ]
-    }
-    """
-    client = boto3.client('iot', region_name='ap-northeast-1')
-    cert = client.create_keys_and_certificate(setAsActive=True)
-    cert_arn = cert['certificateArn']
-    policy_name = 'my-policy'
-    client.create_policy(policyName=policy_name, policyDocument=doc)
-    client.attach_principal_policy(policyName=policy_name, principal=cert_arn)
-
-    with assert_raises(ClientError) as e:
-        client.delete_policy(policyName=policy_name)
-    e.exception.response['Error']['Message'].should.contain(
-        'The policy cannot be deleted as the policy is attached to one or more principals (name=%s)' % policy_name)
-    res = client.list_policies()
-    res.should.have.key('policies').which.should.have.length_of(1)
-
-    client.detach_principal_policy(policyName=policy_name, principal=cert_arn)
-    client.delete_policy(policyName=policy_name)
-    res = client.list_policies()
-    res.should.have.key('policies').which.should.have.length_of(0)
-
-
-@mock_iot
-def test_delete_certificate_validation():
-    doc = """{
-    "Version": "2012-10-17",
-    "Statement":[
-        {
-            "Effect":"Allow",
-            "Action":[
-                "iot: *"
-            ],
-            "Resource":"*"
-        }
-      ]
-    }
-    """
-    client = boto3.client('iot', region_name='ap-northeast-1')
-    cert = client.create_keys_and_certificate(setAsActive=True)
-    cert_id = cert['certificateId']
-    cert_arn = cert['certificateArn']
-    policy_name = 'my-policy'
-    thing_name = 'thing-1'
-    client.create_policy(policyName=policy_name, policyDocument=doc)
-    client.attach_principal_policy(policyName=policy_name, principal=cert_arn)
-    client.create_thing(thingName=thing_name)
-    client.attach_thing_principal(thingName=thing_name, principal=cert_arn)
-
-    with assert_raises(ClientError) as e:
-        client.delete_certificate(certificateId=cert_id)
-    e.exception.response['Error']['Message'].should.contain(
-        'Certificate must be deactivated (not ACTIVE) before deletion.')
-    res = client.list_certificates()
-    res.should.have.key('certificates').which.should.have.length_of(1)
-
-    client.update_certificate(certificateId=cert_id, newStatus='REVOKED')
-    with assert_raises(ClientError) as e:
-        client.delete_certificate(certificateId=cert_id)
-    e.exception.response['Error']['Message'].should.contain(
-        'Things must be detached before deletion (arn: %s)' % cert_arn)
-    res = client.list_certificates()
-    res.should.have.key('certificates').which.should.have.length_of(1)
-
-    client.detach_thing_principal(thingName=thing_name, principal=cert_arn)
-    with assert_raises(ClientError) as e:
-        client.delete_certificate(certificateId=cert_id)
-    e.exception.response['Error']['Message'].should.contain(
-        'Certificate policies must be detached before deletion (arn: %s)' % cert_arn)
-    res = client.list_certificates()
-    res.should.have.key('certificates').which.should.have.length_of(1)
-
-    client.detach_principal_policy(policyName=policy_name, principal=cert_arn)
-    client.delete_certificate(certificateId=cert_id)
-    res = client.list_certificates()
-    res.should.have.key('certificates').which.should.have.length_of(0)
-
-
-@mock_iot
-def test_certs_create_inactive():
-    client = boto3.client('iot', region_name='ap-northeast-1')
-    cert = client.create_keys_and_certificate(setAsActive=False)
-    cert_id = cert['certificateId']
-
-    cert = client.describe_certificate(certificateId=cert_id)
-    cert.should.have.key('certificateDescription')
-    cert_desc = cert['certificateDescription']
-    cert_desc.should.have.key('status').which.should.equal('INACTIVE')
-
-    client.update_certificate(certificateId=cert_id, newStatus='ACTIVE')
-    cert = client.describe_certificate(certificateId=cert_id)
-    cert.should.have.key('certificateDescription')
-    cert_desc = cert['certificateDescription']
-    cert_desc.should.have.key('status').which.should.equal('ACTIVE')
-
-
-@mock_iot
-def test_policy():
-    client = boto3.client('iot', region_name='ap-northeast-1')
-    name = 'my-policy'
-    doc = '{}'
-    policy = client.create_policy(policyName=name, policyDocument=doc)
-    policy.should.have.key('policyName').which.should.equal(name)
-    policy.should.have.key('policyArn').which.should_not.be.none
-    policy.should.have.key('policyDocument').which.should.equal(doc)
-    policy.should.have.key('policyVersionId').which.should.equal('1')
-
-    policy = client.get_policy(policyName=name)
-    policy.should.have.key('policyName').which.should.equal(name)
-    policy.should.have.key('policyArn').which.should_not.be.none
-    policy.should.have.key('policyDocument').which.should.equal(doc)
-    policy.should.have.key('defaultVersionId').which.should.equal('1')
-
-    res = client.list_policies()
-    res.should.have.key('policies').which.should.have.length_of(1)
-    for policy in res['policies']:
-        policy.should.have.key('policyName').which.should_not.be.none
-        policy.should.have.key('policyArn').which.should_not.be.none
-
-    client.delete_policy(policyName=name)
-    res = client.list_policies()
-    res.should.have.key('policies').which.should.have.length_of(0)
-
-
-@mock_iot
-def test_principal_policy():
-    client = boto3.client('iot', region_name='ap-northeast-1')
-    policy_name = 'my-policy'
-    doc = '{}'
-    client.create_policy(policyName=policy_name, policyDocument=doc)
-    cert = client.create_keys_and_certificate(setAsActive=True)
-    cert_arn = cert['certificateArn']
-
-    client.attach_policy(policyName=policy_name, target=cert_arn)
-
-    res = client.list_principal_policies(principal=cert_arn)
-    res.should.have.key('policies').which.should.have.length_of(1)
-    for policy in res['policies']:
-        policy.should.have.key('policyName').which.should_not.be.none
-        policy.should.have.key('policyArn').which.should_not.be.none
-
-    # do nothing if policy have already attached to certificate
-    client.attach_policy(policyName=policy_name, target=cert_arn)
-
-    res = client.list_principal_policies(principal=cert_arn)
-    res.should.have.key('policies').which.should.have.length_of(1)
-    for policy in res['policies']:
-        policy.should.have.key('policyName').which.should_not.be.none
-        policy.should.have.key('policyArn').which.should_not.be.none
-
-    res = client.list_policy_principals(policyName=policy_name)
-    res.should.have.key('principals').which.should.have.length_of(1)
-    for principal in res['principals']:
-        principal.should_not.be.none
-
-    client.detach_policy(policyName=policy_name, target=cert_arn)
-    res = client.list_principal_policies(principal=cert_arn)
-    res.should.have.key('policies').which.should.have.length_of(0)
-    res = client.list_policy_principals(policyName=policy_name)
-    res.should.have.key('principals').which.should.have.length_of(0)
-    with assert_raises(ClientError) as e:
-        client.detach_policy(policyName=policy_name, target=cert_arn)
-    e.exception.response['Error']['Code'].should.equal('ResourceNotFoundException')
-
-
-@mock_iot
-def test_principal_policy_deprecated():
-    client = boto3.client('iot', region_name='ap-northeast-1')
-    policy_name = 'my-policy'
-    doc = '{}'
-    policy = client.create_policy(policyName=policy_name, policyDocument=doc)
-    cert = client.create_keys_and_certificate(setAsActive=True)
-    cert_arn = cert['certificateArn']
-
-    client.attach_principal_policy(policyName=policy_name, principal=cert_arn)
-
-    res = client.list_principal_policies(principal=cert_arn)
-    res.should.have.key('policies').which.should.have.length_of(1)
-    for policy in res['policies']:
-        policy.should.have.key('policyName').which.should_not.be.none
-        policy.should.have.key('policyArn').which.should_not.be.none
-
-    res = client.list_policy_principals(policyName=policy_name)
-    res.should.have.key('principals').which.should.have.length_of(1)
-    for principal in res['principals']:
-        principal.should_not.be.none
-
-    client.detach_principal_policy(policyName=policy_name, principal=cert_arn)
-    res = client.list_principal_policies(principal=cert_arn)
-    res.should.have.key('policies').which.should.have.length_of(0)
-    res = client.list_policy_principals(policyName=policy_name)
-    res.should.have.key('principals').which.should.have.length_of(0)
-
-
-@mock_iot
-def test_principal_thing():
-    client = boto3.client('iot', region_name='ap-northeast-1')
-    thing_name = 'my-thing'
-    thing = client.create_thing(thingName=thing_name)
-    cert = client.create_keys_and_certificate(setAsActive=True)
-    cert_arn = cert['certificateArn']
-
-    client.attach_thing_principal(thingName=thing_name, principal=cert_arn)
-
-    res = client.list_principal_things(principal=cert_arn)
-    res.should.have.key('things').which.should.have.length_of(1)
-    for thing in res['things']:
-        thing.should_not.be.none
-    res = client.list_thing_principals(thingName=thing_name)
-    res.should.have.key('principals').which.should.have.length_of(1)
-    for principal in res['principals']:
-        principal.should_not.be.none
-
-    client.detach_thing_principal(thingName=thing_name, principal=cert_arn)
-    res = client.list_principal_things(principal=cert_arn)
-    res.should.have.key('things').which.should.have.length_of(0)
-    res = client.list_thing_principals(thingName=thing_name)
-    res.should.have.key('principals').which.should.have.length_of(0)
-
-
-@mock_iot
-def test_thing_groups():
-    client = boto3.client('iot', region_name='ap-northeast-1')
-    group_name = 'my-group-name'
-
-    # thing group
-    thing_group = client.create_thing_group(thingGroupName=group_name)
-    thing_group.should.have.key('thingGroupName').which.should.equal(group_name)
-    thing_group.should.have.key('thingGroupArn')
-
-    res = client.list_thing_groups()
-    res.should.have.key('thingGroups').which.should.have.length_of(1)
-    for thing_group in res['thingGroups']:
-        thing_group.should.have.key('groupName').which.should_not.be.none
-        thing_group.should.have.key('groupArn').which.should_not.be.none
-
-    thing_group = client.describe_thing_group(thingGroupName=group_name)
-    thing_group.should.have.key('thingGroupName').which.should.equal(group_name)
-    thing_group.should.have.key('thingGroupProperties')
-    thing_group.should.have.key('thingGroupMetadata')
-    thing_group.should.have.key('version')
-
-    # delete thing group
-    client.delete_thing_group(thingGroupName=group_name)
-    res = client.list_thing_groups()
-    res.should.have.key('thingGroups').which.should.have.length_of(0)
-
-    # props create test
-    props = {
-        'thingGroupDescription': 'my first thing group',
-        'attributePayload': {
-            'attributes': {
-                'key1': 'val01',
-                'Key02': 'VAL2'
-            }
-        }
-    }
-    thing_group = client.create_thing_group(thingGroupName=group_name, thingGroupProperties=props)
-    thing_group.should.have.key('thingGroupName').which.should.equal(group_name)
-    thing_group.should.have.key('thingGroupArn')
-
-    thing_group = client.describe_thing_group(thingGroupName=group_name)
-    thing_group.should.have.key('thingGroupProperties') \
-        .which.should.have.key('attributePayload') \
-        .which.should.have.key('attributes')
-    res_props = thing_group['thingGroupProperties']['attributePayload']['attributes']
-    res_props.should.have.key('key1').which.should.equal('val01')
-    res_props.should.have.key('Key02').which.should.equal('VAL2')
-
-    # props update test with merge
-    new_props = {
-        'attributePayload': {
-            'attributes': {
-                'k3': 'v3'
-            },
-            'merge': True
-        }
-    }
-    client.update_thing_group(
-        thingGroupName=group_name,
-        thingGroupProperties=new_props
-    )
-    thing_group = client.describe_thing_group(thingGroupName=group_name)
-    thing_group.should.have.key('thingGroupProperties') \
-        .which.should.have.key('attributePayload') \
-        .which.should.have.key('attributes')
-    res_props = thing_group['thingGroupProperties']['attributePayload']['attributes']
-    res_props.should.have.key('key1').which.should.equal('val01')
-    res_props.should.have.key('Key02').which.should.equal('VAL2')
-
-    res_props.should.have.key('k3').which.should.equal('v3')
-
-    # props update test
-    new_props = {
-        'attributePayload': {
-            'attributes': {
-                'k4': 'v4'
-            }
-        }
-    }
-    client.update_thing_group(
-        thingGroupName=group_name,
-        thingGroupProperties=new_props
-    )
-    thing_group = client.describe_thing_group(thingGroupName=group_name)
-    thing_group.should.have.key('thingGroupProperties') \
-        .which.should.have.key('attributePayload') \
-        .which.should.have.key('attributes')
-    res_props = thing_group['thingGroupProperties']['attributePayload']['attributes']
-    res_props.should.have.key('k4').which.should.equal('v4')
-    res_props.should_not.have.key('key1')
-
-
-@mock_iot
-def test_thing_group_relations():
-    client = boto3.client('iot', region_name='ap-northeast-1')
-    name = 'my-thing'
-    group_name = 'my-group-name'
-
-    # thing group
-    thing_group = client.create_thing_group(thingGroupName=group_name)
-    thing_group.should.have.key('thingGroupName').which.should.equal(group_name)
-    thing_group.should.have.key('thingGroupArn')
-
-    # thing
-    thing = client.create_thing(thingName=name)
-    thing.should.have.key('thingName').which.should.equal(name)
-    thing.should.have.key('thingArn')
-
-    # add in 4 way
-    client.add_thing_to_thing_group(
-        thingGroupName=group_name,
-        thingName=name
-    )
-    client.add_thing_to_thing_group(
-        thingGroupArn=thing_group['thingGroupArn'],
-        thingArn=thing['thingArn']
-    )
-    client.add_thing_to_thing_group(
-        thingGroupName=group_name,
-        thingArn=thing['thingArn']
-    )
-    client.add_thing_to_thing_group(
-        thingGroupArn=thing_group['thingGroupArn'],
-        thingName=name
-    )
-
-    things = client.list_things_in_thing_group(
-        thingGroupName=group_name
-    )
-    things.should.have.key('things')
-    things['things'].should.have.length_of(1)
-
-    thing_groups = client.list_thing_groups_for_thing(
-        thingName=name
-    )
-    thing_groups.should.have.key('thingGroups')
-    thing_groups['thingGroups'].should.have.length_of(1)
-
-    # remove in 4 way
-    client.remove_thing_from_thing_group(
-        thingGroupName=group_name,
-        thingName=name
-    )
-    client.remove_thing_from_thing_group(
-        thingGroupArn=thing_group['thingGroupArn'],
-        thingArn=thing['thingArn']
-    )
-    client.remove_thing_from_thing_group(
-        thingGroupName=group_name,
-        thingArn=thing['thingArn']
-    )
-    client.remove_thing_from_thing_group(
-        thingGroupArn=thing_group['thingGroupArn'],
-        thingName=name
-    )
-    things = client.list_things_in_thing_group(
-        thingGroupName=group_name
-    )
-    things.should.have.key('things')
-    things['things'].should.have.length_of(0)
-
-    # update thing group for thing
-    client.update_thing_groups_for_thing(
-        thingName=name,
-        thingGroupsToAdd=[
-            group_name
-        ]
-    )
-    things = client.list_things_in_thing_group(
-        thingGroupName=group_name
-    )
-    things.should.have.key('things')
-    things['things'].should.have.length_of(1)
-
-    client.update_thing_groups_for_thing(
-        thingName=name,
-        thingGroupsToRemove=[
-            group_name
-        ]
-    )
-    things = client.list_things_in_thing_group(
-        thingGroupName=group_name
-    )
-    things.should.have.key('things')
-    things['things'].should.have.length_of(0)
-
-
-@mock_iot
-def test_create_job():
-    client = boto3.client('iot', region_name='eu-west-1')
-    name = "my-thing"
-    job_id = "TestJob"
-    # thing# job document
-    #     job_document = {
-    #         "field": "value"
-    #     }
-    thing = client.create_thing(thingName=name)
-    thing.should.have.key('thingName').which.should.equal(name)
-    thing.should.have.key('thingArn')
-
-    # job document
-    job_document = {
-        "field": "value"
-    }
-
-    job = client.create_job(
-        jobId=job_id,
-        targets=[thing["thingArn"]],
-        document=json.dumps(job_document),
-        description="Description",
-        presignedUrlConfig={
-            'roleArn': 'arn:aws:iam::1:role/service-role/iot_job_role',
-            'expiresInSec': 123
-        },
-        targetSelection="CONTINUOUS",
-        jobExecutionsRolloutConfig={
-            'maximumPerMinute': 10
-        }
-    )
-
-    job.should.have.key('jobId').which.should.equal(job_id)
-    job.should.have.key('jobArn')
-    job.should.have.key('description')
-
-
-@mock_iot
-def test_list_jobs():
-    client = boto3.client('iot', region_name='eu-west-1')
-    name = "my-thing"
-    job_id = "TestJob"
-    # thing# job document
-    #     job_document = {
-    #         "field": "value"
-    #     }
-    thing = client.create_thing(thingName=name)
-    thing.should.have.key('thingName').which.should.equal(name)
-    thing.should.have.key('thingArn')
-
-    # job document
-    job_document = {
-        "field": "value"
-    }
-
-    job1 = client.create_job(
-        jobId=job_id,
-        targets=[thing["thingArn"]],
-        document=json.dumps(job_document),
-        description="Description",
-        presignedUrlConfig={
-            'roleArn': 'arn:aws:iam::1:role/service-role/iot_job_role',
-            'expiresInSec': 123
-        },
-        targetSelection="CONTINUOUS",
-        jobExecutionsRolloutConfig={
-            'maximumPerMinute': 10
-        }
-    )
-
-    job1.should.have.key('jobId').which.should.equal(job_id)
-    job1.should.have.key('jobArn')
-    job1.should.have.key('description')
-
-    job2 = client.create_job(
-        jobId=job_id+"1",
-        targets=[thing["thingArn"]],
-        document=json.dumps(job_document),
-        description="Description",
-        presignedUrlConfig={
-            'roleArn': 'arn:aws:iam::1:role/service-role/iot_job_role',
-            'expiresInSec': 123
-        },
-        targetSelection="CONTINUOUS",
-        jobExecutionsRolloutConfig={
-            'maximumPerMinute': 10
-        }
-    )
-
-    job2.should.have.key('jobId').which.should.equal(job_id+"1")
-    job2.should.have.key('jobArn')
-    job2.should.have.key('description')
-
-    jobs = client.list_jobs()
-    jobs.should.have.key('jobs')
-    jobs.should_not.have.key('nextToken')
-    jobs['jobs'][0].should.have.key('jobId').which.should.equal(job_id)
-    jobs['jobs'][1].should.have.key('jobId').which.should.equal(job_id+"1")
-
-
-@mock_iot
-def test_describe_job():
-    client = boto3.client('iot', region_name='eu-west-1')
-    name = "my-thing"
-    job_id = "TestJob"
-    # thing
-    thing = client.create_thing(thingName=name)
-    thing.should.have.key('thingName').which.should.equal(name)
-    thing.should.have.key('thingArn')
-
-    job = client.create_job(
-        jobId=job_id,
-        targets=[thing["thingArn"]],
-        documentSource="https://s3-eu-west-1.amazonaws.com/bucket-name/job_document.json",
-        presignedUrlConfig={
-            'roleArn': 'arn:aws:iam::1:role/service-role/iot_job_role',
-            'expiresInSec': 123
-        },
-        targetSelection="CONTINUOUS",
-        jobExecutionsRolloutConfig={
-            'maximumPerMinute': 10
-        }
-    )
-
-    job.should.have.key('jobId').which.should.equal(job_id)
-    job.should.have.key('jobArn')
-
-    job = client.describe_job(jobId=job_id)
-    job.should.have.key('documentSource')
-    job.should.have.key('job')
-    job.should.have.key('job').which.should.have.key("jobArn")
-    job.should.have.key('job').which.should.have.key("jobId").which.should.equal(job_id)
-    job.should.have.key('job').which.should.have.key("targets")
-    job.should.have.key('job').which.should.have.key("jobProcessDetails")
-    job.should.have.key('job').which.should.have.key("lastUpdatedAt")
-    job.should.have.key('job').which.should.have.key("createdAt")
-    job.should.have.key('job').which.should.have.key("jobExecutionsRolloutConfig")
-    job.should.have.key('job').which.should.have.key("targetSelection").which.should.equal("CONTINUOUS")
-    job.should.have.key('job').which.should.have.key("presignedUrlConfig")
-    job.should.have.key('job').which.should.have.key("presignedUrlConfig").which.should.have.key(
-        "roleArn").which.should.equal('arn:aws:iam::1:role/service-role/iot_job_role')
-    job.should.have.key('job').which.should.have.key("presignedUrlConfig").which.should.have.key(
-        "expiresInSec").which.should.equal(123)
-    job.should.have.key('job').which.should.have.key("jobExecutionsRolloutConfig").which.should.have.key(
-        "maximumPerMinute").which.should.equal(10)
-
-
-@mock_iot
-def test_describe_job_1():
-    client = boto3.client('iot', region_name='eu-west-1')
-    name = "my-thing"
-    job_id = "TestJob"
-    # thing
-    thing = client.create_thing(thingName=name)
-    thing.should.have.key('thingName').which.should.equal(name)
-    thing.should.have.key('thingArn')
-
-    # job document
-    job_document = {
-        "field": "value"
-    }
-
-    job = client.create_job(
-        jobId=job_id,
-        targets=[thing["thingArn"]],
-        document=json.dumps(job_document),
-        presignedUrlConfig={
-            'roleArn': 'arn:aws:iam::1:role/service-role/iot_job_role',
-            'expiresInSec': 123
-        },
-        targetSelection="CONTINUOUS",
-        jobExecutionsRolloutConfig={
-            'maximumPerMinute': 10
-        }
-    )
-
-    job.should.have.key('jobId').which.should.equal(job_id)
-    job.should.have.key('jobArn')
-
-    job = client.describe_job(jobId=job_id)
-    job.should.have.key('job')
-    job.should.have.key('job').which.should.have.key("jobArn")
-    job.should.have.key('job').which.should.have.key("jobId").which.should.equal(job_id)
-    job.should.have.key('job').which.should.have.key("targets")
-    job.should.have.key('job').which.should.have.key("jobProcessDetails")
-    job.should.have.key('job').which.should.have.key("lastUpdatedAt")
-    job.should.have.key('job').which.should.have.key("createdAt")
-    job.should.have.key('job').which.should.have.key("jobExecutionsRolloutConfig")
-    job.should.have.key('job').which.should.have.key("targetSelection").which.should.equal("CONTINUOUS")
-    job.should.have.key('job').which.should.have.key("presignedUrlConfig")
-    job.should.have.key('job').which.should.have.key("presignedUrlConfig").which.should.have.key(
-        "roleArn").which.should.equal('arn:aws:iam::1:role/service-role/iot_job_role')
-    job.should.have.key('job').which.should.have.key("presignedUrlConfig").which.should.have.key(
-        "expiresInSec").which.should.equal(123)
-    job.should.have.key('job').which.should.have.key("jobExecutionsRolloutConfig").which.should.have.key(
-        "maximumPerMinute").which.should.equal(10)
-
-
-@mock_iot
-def test_delete_job():
-    client = boto3.client('iot', region_name='eu-west-1')
-    name = "my-thing"
-    job_id = "TestJob"
-    # thing
-    thing = client.create_thing(thingName=name)
-    thing.should.have.key('thingName').which.should.equal(name)
-    thing.should.have.key('thingArn')
-
-    job = client.create_job(
-        jobId=job_id,
-        targets=[thing["thingArn"]],
-        documentSource="https://s3-eu-west-1.amazonaws.com/bucket-name/job_document.json",
-        presignedUrlConfig={
-            'roleArn': 'arn:aws:iam::1:role/service-role/iot_job_role',
-            'expiresInSec': 123
-        },
-        targetSelection="CONTINUOUS",
-        jobExecutionsRolloutConfig={
-            'maximumPerMinute': 10
-        }
-    )
-
-    job.should.have.key('jobId').which.should.equal(job_id)
-    job.should.have.key('jobArn')
-
-    job = client.describe_job(jobId=job_id)
-    job.should.have.key('job')
-    job.should.have.key('job').which.should.have.key("jobId").which.should.equal(job_id)
-
-    client.delete_job(jobId=job_id)
-
-    client.list_jobs()['jobs'].should.have.length_of(0)
-
-
-@mock_iot
-def test_cancel_job():
-    client = boto3.client('iot', region_name='eu-west-1')
-    name = "my-thing"
-    job_id = "TestJob"
-    # thing
-    thing = client.create_thing(thingName=name)
-    thing.should.have.key('thingName').which.should.equal(name)
-    thing.should.have.key('thingArn')
-
-    job = client.create_job(
-        jobId=job_id,
-        targets=[thing["thingArn"]],
-        documentSource="https://s3-eu-west-1.amazonaws.com/bucket-name/job_document.json",
-        presignedUrlConfig={
-            'roleArn': 'arn:aws:iam::1:role/service-role/iot_job_role',
-            'expiresInSec': 123
-        },
-        targetSelection="CONTINUOUS",
-        jobExecutionsRolloutConfig={
-            'maximumPerMinute': 10
-        }
-    )
-
-    job.should.have.key('jobId').which.should.equal(job_id)
-    job.should.have.key('jobArn')
-
-    job = client.describe_job(jobId=job_id)
-    job.should.have.key('job')
-    job.should.have.key('job').which.should.have.key("jobId").which.should.equal(job_id)
-
-    job = client.cancel_job(jobId=job_id, reasonCode='Because', comment='You are')
-    job.should.have.key('jobId').which.should.equal(job_id)
-    job.should.have.key('jobArn')
-
-    job = client.describe_job(jobId=job_id)
-    job.should.have.key('job')
-    job.should.have.key('job').which.should.have.key("jobId").which.should.equal(job_id)
-    job.should.have.key('job').which.should.have.key("status").which.should.equal('CANCELED')
-    job.should.have.key('job').which.should.have.key("forceCanceled").which.should.equal(False)
-    job.should.have.key('job').which.should.have.key("reasonCode").which.should.equal('Because')
-    job.should.have.key('job').which.should.have.key("comment").which.should.equal('You are')
-
-
-@mock_iot
-def test_get_job_document_with_document_source():
-    client = boto3.client('iot', region_name='eu-west-1')
-    name = "my-thing"
-    job_id = "TestJob"
-    # thing
-    thing = client.create_thing(thingName=name)
-    thing.should.have.key('thingName').which.should.equal(name)
-    thing.should.have.key('thingArn')
-
-    job = client.create_job(
-        jobId=job_id,
-        targets=[thing["thingArn"]],
-        documentSource="https://s3-eu-west-1.amazonaws.com/bucket-name/job_document.json",
-        presignedUrlConfig={
-            'roleArn': 'arn:aws:iam::1:role/service-role/iot_job_role',
-            'expiresInSec': 123
-        },
-        targetSelection="CONTINUOUS",
-        jobExecutionsRolloutConfig={
-            'maximumPerMinute': 10
-        }
-    )
-
-    job.should.have.key('jobId').which.should.equal(job_id)
-    job.should.have.key('jobArn')
-
-    job_document = client.get_job_document(jobId=job_id)
-    job_document.should.have.key('document').which.should.equal('')
-
-
-@mock_iot
-def test_get_job_document_with_document():
-    client = boto3.client('iot', region_name='eu-west-1')
-    name = "my-thing"
-    job_id = "TestJob"
-    # thing
-    thing = client.create_thing(thingName=name)
-    thing.should.have.key('thingName').which.should.equal(name)
-    thing.should.have.key('thingArn')
-
-    # job document
-    job_document = {
-        "field": "value"
-    }
-
-    job = client.create_job(
-        jobId=job_id,
-        targets=[thing["thingArn"]],
-        document=json.dumps(job_document),
-        presignedUrlConfig={
-            'roleArn': 'arn:aws:iam::1:role/service-role/iot_job_role',
-            'expiresInSec': 123
-        },
-        targetSelection="CONTINUOUS",
-        jobExecutionsRolloutConfig={
-            'maximumPerMinute': 10
-        }
-    )
-
-    job.should.have.key('jobId').which.should.equal(job_id)
-    job.should.have.key('jobArn')
-
-    job_document = client.get_job_document(jobId=job_id)
-    job_document.should.have.key('document').which.should.equal("{\"field\": \"value\"}")
-
-
-@mock_iot
-def test_describe_job_execution():
-    client = boto3.client('iot', region_name='eu-west-1')
-    name = "my-thing"
-    job_id = "TestJob"
-    # thing
-    thing = client.create_thing(thingName=name)
-    thing.should.have.key('thingName').which.should.equal(name)
-    thing.should.have.key('thingArn')
-
-    # job document
-    job_document = {
-        "field": "value"
-    }
-
-    job = client.create_job(
-        jobId=job_id,
-        targets=[thing["thingArn"]],
-        document=json.dumps(job_document),
-        description="Description",
-        presignedUrlConfig={
-            'roleArn': 'arn:aws:iam::1:role/service-role/iot_job_role',
-            'expiresInSec': 123
-        },
-        targetSelection="CONTINUOUS",
-        jobExecutionsRolloutConfig={
-            'maximumPerMinute': 10
-        }
-    )
-
-    job.should.have.key('jobId').which.should.equal(job_id)
-    job.should.have.key('jobArn')
-    job.should.have.key('description')
-
-    job_execution = client.describe_job_execution(jobId=job_id, thingName=name)
-    job_execution.should.have.key('execution')
-    job_execution['execution'].should.have.key('jobId').which.should.equal(job_id)
-    job_execution['execution'].should.have.key('status').which.should.equal('QUEUED')
-    job_execution['execution'].should.have.key('forceCanceled').which.should.equal(False)
-    job_execution['execution'].should.have.key('statusDetails').which.should.equal({'detailsMap': {}})
-    job_execution['execution'].should.have.key('thingArn').which.should.equal(thing["thingArn"])
-    job_execution['execution'].should.have.key('queuedAt')
-    job_execution['execution'].should.have.key('startedAt')
-    job_execution['execution'].should.have.key('lastUpdatedAt')
-    job_execution['execution'].should.have.key('executionNumber').which.should.equal(123)
-    job_execution['execution'].should.have.key('versionNumber').which.should.equal(123)
-    job_execution['execution'].should.have.key('approximateSecondsBeforeTimedOut').which.should.equal(123)
-
-    job_execution = client.describe_job_execution(jobId=job_id, thingName=name, executionNumber=123)
-    job_execution.should.have.key('execution')
-    job_execution['execution'].should.have.key('jobId').which.should.equal(job_id)
-    job_execution['execution'].should.have.key('status').which.should.equal('QUEUED')
-    job_execution['execution'].should.have.key('forceCanceled').which.should.equal(False)
-    job_execution['execution'].should.have.key('statusDetails').which.should.equal({'detailsMap': {}})
-    job_execution['execution'].should.have.key('thingArn').which.should.equal(thing["thingArn"])
-    job_execution['execution'].should.have.key('queuedAt')
-    job_execution['execution'].should.have.key('startedAt')
-    job_execution['execution'].should.have.key('lastUpdatedAt')
-    job_execution['execution'].should.have.key('executionNumber').which.should.equal(123)
-    job_execution['execution'].should.have.key('versionNumber').which.should.equal(123)
-    job_execution['execution'].should.have.key('approximateSecondsBeforeTimedOut').which.should.equal(123)
-
-    try:
-        client.describe_job_execution(jobId=job_id, thingName=name, executionNumber=456)
-    except ClientError as exc:
-        error_code = exc.response['Error']['Code']
-        error_code.should.equal('ResourceNotFoundException')
-    else:
-        raise Exception("Should have raised error")
-
-
-@mock_iot
-def test_cancel_job_execution():
-    client = boto3.client('iot', region_name='eu-west-1')
-    name = "my-thing"
-    job_id = "TestJob"
-    # thing
-    thing = client.create_thing(thingName=name)
-    thing.should.have.key('thingName').which.should.equal(name)
-    thing.should.have.key('thingArn')
-
-    # job document
-    job_document = {
-        "field": "value"
-    }
-
-    job = client.create_job(
-        jobId=job_id,
-        targets=[thing["thingArn"]],
-        document=json.dumps(job_document),
-        description="Description",
-        presignedUrlConfig={
-            'roleArn': 'arn:aws:iam::1:role/service-role/iot_job_role',
-            'expiresInSec': 123
-        },
-        targetSelection="CONTINUOUS",
-        jobExecutionsRolloutConfig={
-            'maximumPerMinute': 10
-        }
-    )
-
-    job.should.have.key('jobId').which.should.equal(job_id)
-    job.should.have.key('jobArn')
-    job.should.have.key('description')
-
-    client.cancel_job_execution(jobId=job_id, thingName=name)
-    job_execution = client.describe_job_execution(jobId=job_id, thingName=name)
-    job_execution.should.have.key('execution')
-    job_execution['execution'].should.have.key('status').which.should.equal('CANCELED')
-
-
-@mock_iot
-def test_delete_job_execution():
-    client = boto3.client('iot', region_name='eu-west-1')
-    name = "my-thing"
-    job_id = "TestJob"
-    # thing
-    thing = client.create_thing(thingName=name)
-    thing.should.have.key('thingName').which.should.equal(name)
-    thing.should.have.key('thingArn')
-
-    # job document
-    job_document = {
-        "field": "value"
-    }
-
-    job = client.create_job(
-        jobId=job_id,
-        targets=[thing["thingArn"]],
-        document=json.dumps(job_document),
-        description="Description",
-        presignedUrlConfig={
-            'roleArn': 'arn:aws:iam::1:role/service-role/iot_job_role',
-            'expiresInSec': 123
-        },
-        targetSelection="CONTINUOUS",
-        jobExecutionsRolloutConfig={
-            'maximumPerMinute': 10
-        }
-    )
-
-    job.should.have.key('jobId').which.should.equal(job_id)
-    job.should.have.key('jobArn')
-    job.should.have.key('description')
-
-    client.delete_job_execution(jobId=job_id, thingName=name, executionNumber=123)
-    try:
-        client.describe_job_execution(jobId=job_id, thingName=name, executionNumber=123)
-    except ClientError as exc:
-        error_code = exc.response['Error']['Code']
-        error_code.should.equal('ResourceNotFoundException')
-    else:
-        raise Exception("Should have raised error")
-
-
-@mock_iot
-def test_list_job_executions_for_job():
-    client = boto3.client('iot', region_name='eu-west-1')
-    name = "my-thing"
-    job_id = "TestJob"
-    # thing
-    thing = client.create_thing(thingName=name)
-    thing.should.have.key('thingName').which.should.equal(name)
-    thing.should.have.key('thingArn')
-
-    # job document
-    job_document = {
-        "field": "value"
-    }
-
-    job = client.create_job(
-        jobId=job_id,
-        targets=[thing["thingArn"]],
-        document=json.dumps(job_document),
-        description="Description",
-        presignedUrlConfig={
-            'roleArn': 'arn:aws:iam::1:role/service-role/iot_job_role',
-            'expiresInSec': 123
-        },
-        targetSelection="CONTINUOUS",
-        jobExecutionsRolloutConfig={
-            'maximumPerMinute': 10
-        }
-    )
-
-    job.should.have.key('jobId').which.should.equal(job_id)
-    job.should.have.key('jobArn')
-    job.should.have.key('description')
-
-    job_execution = client.list_job_executions_for_job(jobId=job_id)
-    job_execution.should.have.key('executionSummaries')
-    job_execution['executionSummaries'][0].should.have.key('thingArn').which.should.equal(thing["thingArn"])
-
-
-@mock_iot
-def test_list_job_executions_for_thing():
-    client = boto3.client('iot', region_name='eu-west-1')
-    name = "my-thing"
-    job_id = "TestJob"
-    # thing
-    thing = client.create_thing(thingName=name)
-    thing.should.have.key('thingName').which.should.equal(name)
-    thing.should.have.key('thingArn')
-
-    # job document
-    job_document = {
-        "field": "value"
-    }
-
-    job = client.create_job(
-        jobId=job_id,
-        targets=[thing["thingArn"]],
-        document=json.dumps(job_document),
-        description="Description",
-        presignedUrlConfig={
-            'roleArn': 'arn:aws:iam::1:role/service-role/iot_job_role',
-            'expiresInSec': 123
-        },
-        targetSelection="CONTINUOUS",
-        jobExecutionsRolloutConfig={
-            'maximumPerMinute': 10
-        }
-    )
-
-    job.should.have.key('jobId').which.should.equal(job_id)
-    job.should.have.key('jobArn')
-    job.should.have.key('description')
-
-    job_execution = client.list_job_executions_for_thing(thingName=name)
-    job_execution.should.have.key('executionSummaries')
-    job_execution['executionSummaries'][0].should.have.key('jobId').which.should.equal(job_id)
-
-=======
-from __future__ import unicode_literals
-
-import json
-import sure  # noqa
-import boto3
-
-from moto import mock_iot
-from botocore.exceptions import ClientError
-from nose.tools import assert_raises
-
-
-@mock_iot
-def test_things():
-    client = boto3.client('iot', region_name='ap-northeast-1')
-    name = 'my-thing'
-    type_name = 'my-type-name'
-
-    # thing type
-    thing_type = client.create_thing_type(thingTypeName=type_name)
-    thing_type.should.have.key('thingTypeName').which.should.equal(type_name)
-    thing_type.should.have.key('thingTypeArn')
-
-    res = client.list_thing_types()
-    res.should.have.key('thingTypes').which.should.have.length_of(1)
-    for thing_type in res['thingTypes']:
-        thing_type.should.have.key('thingTypeName').which.should_not.be.none
-
-    thing_type = client.describe_thing_type(thingTypeName=type_name)
-    thing_type.should.have.key('thingTypeName').which.should.equal(type_name)
-    thing_type.should.have.key('thingTypeProperties')
-    thing_type.should.have.key('thingTypeMetadata')
-
-    # thing
-    thing = client.create_thing(thingName=name, thingTypeName=type_name)
-    thing.should.have.key('thingName').which.should.equal(name)
-    thing.should.have.key('thingArn')
-    res = client.list_things()
-    res.should.have.key('things').which.should.have.length_of(1)
-    for thing in res['things']:
-        thing.should.have.key('thingName').which.should_not.be.none
-        thing.should.have.key('thingArn').which.should_not.be.none
-
-    thing = client.update_thing(thingName=name, attributePayload={'attributes': {'k1': 'v1'}})
-    res = client.list_things()
-    res.should.have.key('things').which.should.have.length_of(1)
-    for thing in res['things']:
-        thing.should.have.key('thingName').which.should_not.be.none
-        thing.should.have.key('thingArn').which.should_not.be.none
-    res['things'][0]['attributes'].should.have.key('k1').which.should.equal('v1')
-
-    thing = client.describe_thing(thingName=name)
-    thing.should.have.key('thingName').which.should.equal(name)
-    thing.should.have.key('defaultClientId')
-    thing.should.have.key('thingTypeName')
-    thing.should.have.key('attributes')
-    thing.should.have.key('version')
-
-    # delete thing
-    client.delete_thing(thingName=name)
-    res = client.list_things()
-    res.should.have.key('things').which.should.have.length_of(0)
-
-    # delete thing type
-    client.delete_thing_type(thingTypeName=type_name)
-    res = client.list_thing_types()
-    res.should.have.key('thingTypes').which.should.have.length_of(0)
-
-
-@mock_iot
-def test_list_thing_types():
-    client = boto3.client('iot', region_name='ap-northeast-1')
-
-    for i in range(0, 100):
-        client.create_thing_type(thingTypeName=str(i + 1))
-
-    thing_types = client.list_thing_types()
-    thing_types.should.have.key('nextToken')
-    thing_types.should.have.key('thingTypes').which.should.have.length_of(50)
-    thing_types['thingTypes'][0]['thingTypeName'].should.equal('1')
-    thing_types['thingTypes'][-1]['thingTypeName'].should.equal('50')
-
-    thing_types = client.list_thing_types(nextToken=thing_types['nextToken'])
-    thing_types.should.have.key('thingTypes').which.should.have.length_of(50)
-    thing_types.should_not.have.key('nextToken')
-    thing_types['thingTypes'][0]['thingTypeName'].should.equal('51')
-    thing_types['thingTypes'][-1]['thingTypeName'].should.equal('100')
-
-
-@mock_iot
-def test_list_thing_types_with_typename_filter():
-    client = boto3.client('iot', region_name='ap-northeast-1')
-
-    client.create_thing_type(thingTypeName='thing')
-    client.create_thing_type(thingTypeName='thingType')
-    client.create_thing_type(thingTypeName='thingTypeName')
-    client.create_thing_type(thingTypeName='thingTypeNameGroup')
-    client.create_thing_type(thingTypeName='shouldNotFind')
-    client.create_thing_type(thingTypeName='find me it shall not')
-
-    thing_types = client.list_thing_types(thingTypeName='thing')
-    thing_types.should_not.have.key('nextToken')
-    thing_types.should.have.key('thingTypes').which.should.have.length_of(4)
-    thing_types['thingTypes'][0]['thingTypeName'].should.equal('thing')
-    thing_types['thingTypes'][-1]['thingTypeName'].should.equal('thingTypeNameGroup')
-
-    thing_types = client.list_thing_types(thingTypeName='thingTypeName')
-    thing_types.should_not.have.key('nextToken')
-    thing_types.should.have.key('thingTypes').which.should.have.length_of(2)
-    thing_types['thingTypes'][0]['thingTypeName'].should.equal('thingTypeName')
-    thing_types['thingTypes'][-1]['thingTypeName'].should.equal('thingTypeNameGroup')
-
-
-@mock_iot
-def test_list_things_with_next_token():
-    client = boto3.client('iot', region_name='ap-northeast-1')
-
-    for i in range(0, 200):
-        client.create_thing(thingName=str(i + 1))
-
-    things = client.list_things()
-    things.should.have.key('nextToken')
-    things.should.have.key('things').which.should.have.length_of(50)
-    things['things'][0]['thingName'].should.equal('1')
-    things['things'][0]['thingArn'].should.equal('arn:aws:iot:ap-northeast-1:1:thing/1')
-    things['things'][-1]['thingName'].should.equal('50')
-    things['things'][-1]['thingArn'].should.equal('arn:aws:iot:ap-northeast-1:1:thing/50')
-
-    things = client.list_things(nextToken=things['nextToken'])
-    things.should.have.key('nextToken')
-    things.should.have.key('things').which.should.have.length_of(50)
-    things['things'][0]['thingName'].should.equal('51')
-    things['things'][0]['thingArn'].should.equal('arn:aws:iot:ap-northeast-1:1:thing/51')
-    things['things'][-1]['thingName'].should.equal('100')
-    things['things'][-1]['thingArn'].should.equal('arn:aws:iot:ap-northeast-1:1:thing/100')
-
-    things = client.list_things(nextToken=things['nextToken'])
-    things.should.have.key('nextToken')
-    things.should.have.key('things').which.should.have.length_of(50)
-    things['things'][0]['thingName'].should.equal('101')
-    things['things'][0]['thingArn'].should.equal('arn:aws:iot:ap-northeast-1:1:thing/101')
-    things['things'][-1]['thingName'].should.equal('150')
-    things['things'][-1]['thingArn'].should.equal('arn:aws:iot:ap-northeast-1:1:thing/150')
-
-    things = client.list_things(nextToken=things['nextToken'])
-    things.should_not.have.key('nextToken')
-    things.should.have.key('things').which.should.have.length_of(50)
-    things['things'][0]['thingName'].should.equal('151')
-    things['things'][0]['thingArn'].should.equal('arn:aws:iot:ap-northeast-1:1:thing/151')
-    things['things'][-1]['thingName'].should.equal('200')
-    things['things'][-1]['thingArn'].should.equal('arn:aws:iot:ap-northeast-1:1:thing/200')
-
-
-@mock_iot
-def test_list_things_with_attribute_and_thing_type_filter_and_next_token():
-    client = boto3.client('iot', region_name='ap-northeast-1')
-    client.create_thing_type(thingTypeName='my-thing-type')
-
-    for i in range(0, 200):
-        if not (i + 1) % 3:
-            attribute_payload = {
-                'attributes': {
-                    'foo': 'bar'
-                }
-            }
-        elif not (i + 1) % 5:
-            attribute_payload = {
-                'attributes': {
-                    'bar': 'foo'
-                }
-            }
-        else:
-            attribute_payload = {}
-
-        if not (i + 1) % 2:
-            thing_type_name = 'my-thing-type'
-            client.create_thing(thingName=str(i + 1), thingTypeName=thing_type_name, attributePayload=attribute_payload)
-        else:
-            client.create_thing(thingName=str(i + 1), attributePayload=attribute_payload)
-
-    # Test filter for thingTypeName
-    things = client.list_things(thingTypeName=thing_type_name)
-    things.should.have.key('nextToken')
-    things.should.have.key('things').which.should.have.length_of(50)
-    things['things'][0]['thingName'].should.equal('2')
-    things['things'][0]['thingArn'].should.equal('arn:aws:iot:ap-northeast-1:1:thing/2')
-    things['things'][-1]['thingName'].should.equal('100')
-    things['things'][-1]['thingArn'].should.equal('arn:aws:iot:ap-northeast-1:1:thing/100')
-    all(item['thingTypeName'] == thing_type_name for item in things['things'])
-
-    things = client.list_things(nextToken=things['nextToken'], thingTypeName=thing_type_name)
-    things.should_not.have.key('nextToken')
-    things.should.have.key('things').which.should.have.length_of(50)
-    things['things'][0]['thingName'].should.equal('102')
-    things['things'][0]['thingArn'].should.equal('arn:aws:iot:ap-northeast-1:1:thing/102')
-    things['things'][-1]['thingName'].should.equal('200')
-    things['things'][-1]['thingArn'].should.equal('arn:aws:iot:ap-northeast-1:1:thing/200')
-    all(item['thingTypeName'] == thing_type_name for item in things['things'])
-
-    # Test filter for attributes
-    things = client.list_things(attributeName='foo', attributeValue='bar')
-    things.should.have.key('nextToken')
-    things.should.have.key('things').which.should.have.length_of(50)
-    things['things'][0]['thingName'].should.equal('3')
-    things['things'][0]['thingArn'].should.equal('arn:aws:iot:ap-northeast-1:1:thing/3')
-    things['things'][-1]['thingName'].should.equal('150')
-    things['things'][-1]['thingArn'].should.equal('arn:aws:iot:ap-northeast-1:1:thing/150')
-    all(item['attributes'] == {'foo': 'bar'} for item in things['things'])
-
-    things = client.list_things(nextToken=things['nextToken'], attributeName='foo', attributeValue='bar')
-    things.should_not.have.key('nextToken')
-    things.should.have.key('things').which.should.have.length_of(16)
-    things['things'][0]['thingName'].should.equal('153')
-    things['things'][0]['thingArn'].should.equal('arn:aws:iot:ap-northeast-1:1:thing/153')
-    things['things'][-1]['thingName'].should.equal('198')
-    things['things'][-1]['thingArn'].should.equal('arn:aws:iot:ap-northeast-1:1:thing/198')
-    all(item['attributes'] == {'foo': 'bar'} for item in things['things'])
-
-    # Test filter for attributes and thingTypeName
-    things = client.list_things(thingTypeName=thing_type_name, attributeName='foo', attributeValue='bar')
-    things.should_not.have.key('nextToken')
-    things.should.have.key('things').which.should.have.length_of(33)
-    things['things'][0]['thingName'].should.equal('6')
-    things['things'][0]['thingArn'].should.equal('arn:aws:iot:ap-northeast-1:1:thing/6')
-    things['things'][-1]['thingName'].should.equal('198')
-    things['things'][-1]['thingArn'].should.equal('arn:aws:iot:ap-northeast-1:1:thing/198')
-    all(item['attributes'] == {'foo': 'bar'} and item['thingTypeName'] == thing_type_name for item in things['things'])
-
-
-@mock_iot
-def test_certs():
-    client = boto3.client('iot', region_name='us-east-1')
-    cert = client.create_keys_and_certificate(setAsActive=True)
-    cert.should.have.key('certificateArn').which.should_not.be.none
-    cert.should.have.key('certificateId').which.should_not.be.none
-    cert.should.have.key('certificatePem').which.should_not.be.none
-    cert.should.have.key('keyPair')
-    cert['keyPair'].should.have.key('PublicKey').which.should_not.be.none
-    cert['keyPair'].should.have.key('PrivateKey').which.should_not.be.none
-    cert_id = cert['certificateId']
-
-    cert = client.describe_certificate(certificateId=cert_id)
-    cert.should.have.key('certificateDescription')
-    cert_desc = cert['certificateDescription']
-    cert_desc.should.have.key('certificateArn').which.should_not.be.none
-    cert_desc.should.have.key('certificateId').which.should_not.be.none
-    cert_desc.should.have.key('certificatePem').which.should_not.be.none
-    cert_desc.should.have.key('status').which.should.equal('ACTIVE')
-    cert_pem = cert_desc['certificatePem']
-
-    res = client.list_certificates()
-    for cert in res['certificates']:
-        cert.should.have.key('certificateArn').which.should_not.be.none
-        cert.should.have.key('certificateId').which.should_not.be.none
-        cert.should.have.key('status').which.should_not.be.none
-        cert.should.have.key('creationDate').which.should_not.be.none
-
-    client.update_certificate(certificateId=cert_id, newStatus='REVOKED')
-    cert = client.describe_certificate(certificateId=cert_id)
-    cert_desc = cert['certificateDescription']
-    cert_desc.should.have.key('status').which.should.equal('REVOKED')
-
-    client.delete_certificate(certificateId=cert_id)
-    res = client.list_certificates()
-    res.should.have.key('certificates')
-
-    # Test register_certificate flow
-    cert = client.register_certificate(certificatePem=cert_pem, setAsActive=True)
-    cert.should.have.key('certificateId').which.should_not.be.none
-    cert.should.have.key('certificateArn').which.should_not.be.none
-    cert_id = cert['certificateId']
-
-    res = client.list_certificates()
-    res.should.have.key('certificates').which.should.have.length_of(1)
-    for cert in res['certificates']:
-        cert.should.have.key('certificateArn').which.should_not.be.none
-        cert.should.have.key('certificateId').which.should_not.be.none
-        cert.should.have.key('status').which.should_not.be.none
-        cert.should.have.key('creationDate').which.should_not.be.none
-
-    client.update_certificate(certificateId=cert_id, newStatus='REVOKED')
-    cert = client.describe_certificate(certificateId=cert_id)
-    cert_desc = cert['certificateDescription']
-    cert_desc.should.have.key('status').which.should.equal('REVOKED')
-
-    client.delete_certificate(certificateId=cert_id)
-    res = client.list_certificates()
-    res.should.have.key('certificates')
-
-
-@mock_iot
-def test_delete_policy_validation():
-    doc = """{
-    "Version": "2012-10-17",
-    "Statement":[
-        {
-            "Effect":"Allow",
-            "Action":[
-                "iot: *"
-            ],
-            "Resource":"*"
-        }
-      ]
-    }
-    """
-    client = boto3.client('iot', region_name='ap-northeast-1')
-    cert = client.create_keys_and_certificate(setAsActive=True)
-    cert_arn = cert['certificateArn']
-    policy_name = 'my-policy'
-    client.create_policy(policyName=policy_name, policyDocument=doc)
-    client.attach_principal_policy(policyName=policy_name, principal=cert_arn)
-
-    with assert_raises(ClientError) as e:
-        client.delete_policy(policyName=policy_name)
-    e.exception.response['Error']['Message'].should.contain(
-        'The policy cannot be deleted as the policy is attached to one or more principals (name=%s)' % policy_name)
-    res = client.list_policies()
-    res.should.have.key('policies').which.should.have.length_of(1)
-
-    client.detach_principal_policy(policyName=policy_name, principal=cert_arn)
-    client.delete_policy(policyName=policy_name)
-    res = client.list_policies()
-    res.should.have.key('policies').which.should.have.length_of(0)
-
-
-@mock_iot
-def test_delete_certificate_validation():
-    doc = """{
-    "Version": "2012-10-17",
-    "Statement":[
-        {
-            "Effect":"Allow",
-            "Action":[
-                "iot: *"
-            ],
-            "Resource":"*"
-        }
-      ]
-    }
-    """
-    client = boto3.client('iot', region_name='ap-northeast-1')
-    cert = client.create_keys_and_certificate(setAsActive=True)
-    cert_id = cert['certificateId']
-    cert_arn = cert['certificateArn']
-    policy_name = 'my-policy'
-    thing_name = 'thing-1'
-    client.create_policy(policyName=policy_name, policyDocument=doc)
-    client.attach_principal_policy(policyName=policy_name, principal=cert_arn)
-    client.create_thing(thingName=thing_name)
-    client.attach_thing_principal(thingName=thing_name, principal=cert_arn)
-
-    with assert_raises(ClientError) as e:
-        client.delete_certificate(certificateId=cert_id)
-    e.exception.response['Error']['Message'].should.contain(
-        'Certificate must be deactivated (not ACTIVE) before deletion.')
-    res = client.list_certificates()
-    res.should.have.key('certificates').which.should.have.length_of(1)
-
-    client.update_certificate(certificateId=cert_id, newStatus='REVOKED')
-    with assert_raises(ClientError) as e:
-        client.delete_certificate(certificateId=cert_id)
-    e.exception.response['Error']['Message'].should.contain(
-        'Things must be detached before deletion (arn: %s)' % cert_arn)
-    res = client.list_certificates()
-    res.should.have.key('certificates').which.should.have.length_of(1)
-
-    client.detach_thing_principal(thingName=thing_name, principal=cert_arn)
-    with assert_raises(ClientError) as e:
-        client.delete_certificate(certificateId=cert_id)
-    e.exception.response['Error']['Message'].should.contain(
-        'Certificate policies must be detached before deletion (arn: %s)' % cert_arn)
-    res = client.list_certificates()
-    res.should.have.key('certificates').which.should.have.length_of(1)
-
-    client.detach_principal_policy(policyName=policy_name, principal=cert_arn)
-    client.delete_certificate(certificateId=cert_id)
-    res = client.list_certificates()
-    res.should.have.key('certificates').which.should.have.length_of(0)
-
-
-@mock_iot
-def test_certs_create_inactive():
-    client = boto3.client('iot', region_name='ap-northeast-1')
-    cert = client.create_keys_and_certificate(setAsActive=False)
-    cert_id = cert['certificateId']
-
-    cert = client.describe_certificate(certificateId=cert_id)
-    cert.should.have.key('certificateDescription')
-    cert_desc = cert['certificateDescription']
-    cert_desc.should.have.key('status').which.should.equal('INACTIVE')
-
-    client.update_certificate(certificateId=cert_id, newStatus='ACTIVE')
-    cert = client.describe_certificate(certificateId=cert_id)
-    cert.should.have.key('certificateDescription')
-    cert_desc = cert['certificateDescription']
-    cert_desc.should.have.key('status').which.should.equal('ACTIVE')
-
-
-@mock_iot
-def test_policy():
-    client = boto3.client('iot', region_name='ap-northeast-1')
-    name = 'my-policy'
-    doc = '{}'
-    policy = client.create_policy(policyName=name, policyDocument=doc)
-    policy.should.have.key('policyName').which.should.equal(name)
-    policy.should.have.key('policyArn').which.should_not.be.none
-    policy.should.have.key('policyDocument').which.should.equal(doc)
-    policy.should.have.key('policyVersionId').which.should.equal('1')
-
-    policy = client.get_policy(policyName=name)
-    policy.should.have.key('policyName').which.should.equal(name)
-    policy.should.have.key('policyArn').which.should_not.be.none
-    policy.should.have.key('policyDocument').which.should.equal(doc)
-    policy.should.have.key('defaultVersionId').which.should.equal('1')
-
-    res = client.list_policies()
-    res.should.have.key('policies').which.should.have.length_of(1)
-    for policy in res['policies']:
-        policy.should.have.key('policyName').which.should_not.be.none
-        policy.should.have.key('policyArn').which.should_not.be.none
-
-    client.delete_policy(policyName=name)
-    res = client.list_policies()
-    res.should.have.key('policies').which.should.have.length_of(0)
-
-
-@mock_iot
-def test_principal_policy():
-    client = boto3.client('iot', region_name='ap-northeast-1')
-    policy_name = 'my-policy'
-    doc = '{}'
-    client.create_policy(policyName=policy_name, policyDocument=doc)
-    cert = client.create_keys_and_certificate(setAsActive=True)
-    cert_arn = cert['certificateArn']
-
-    client.attach_policy(policyName=policy_name, target=cert_arn)
-
-    res = client.list_principal_policies(principal=cert_arn)
-    res.should.have.key('policies').which.should.have.length_of(1)
-    for policy in res['policies']:
-        policy.should.have.key('policyName').which.should_not.be.none
-        policy.should.have.key('policyArn').which.should_not.be.none
-
-    # do nothing if policy have already attached to certificate
-    client.attach_policy(policyName=policy_name, target=cert_arn)
-
-    res = client.list_principal_policies(principal=cert_arn)
-    res.should.have.key('policies').which.should.have.length_of(1)
-    for policy in res['policies']:
-        policy.should.have.key('policyName').which.should_not.be.none
-        policy.should.have.key('policyArn').which.should_not.be.none
-
-    res = client.list_policy_principals(policyName=policy_name)
-    res.should.have.key('principals').which.should.have.length_of(1)
-    for principal in res['principals']:
-        principal.should_not.be.none
-
-    client.detach_policy(policyName=policy_name, target=cert_arn)
-    res = client.list_principal_policies(principal=cert_arn)
-    res.should.have.key('policies').which.should.have.length_of(0)
-    res = client.list_policy_principals(policyName=policy_name)
-    res.should.have.key('principals').which.should.have.length_of(0)
-    with assert_raises(ClientError) as e:
-        client.detach_policy(policyName=policy_name, target=cert_arn)
-    e.exception.response['Error']['Code'].should.equal('ResourceNotFoundException')
-
-
-@mock_iot
-def test_principal_policy_deprecated():
-    client = boto3.client('iot', region_name='ap-northeast-1')
-    policy_name = 'my-policy'
-    doc = '{}'
-    policy = client.create_policy(policyName=policy_name, policyDocument=doc)
-    cert = client.create_keys_and_certificate(setAsActive=True)
-    cert_arn = cert['certificateArn']
-
-    client.attach_principal_policy(policyName=policy_name, principal=cert_arn)
-
-    res = client.list_principal_policies(principal=cert_arn)
-    res.should.have.key('policies').which.should.have.length_of(1)
-    for policy in res['policies']:
-        policy.should.have.key('policyName').which.should_not.be.none
-        policy.should.have.key('policyArn').which.should_not.be.none
-
-    res = client.list_policy_principals(policyName=policy_name)
-    res.should.have.key('principals').which.should.have.length_of(1)
-    for principal in res['principals']:
-        principal.should_not.be.none
-
-    client.detach_principal_policy(policyName=policy_name, principal=cert_arn)
-    res = client.list_principal_policies(principal=cert_arn)
-    res.should.have.key('policies').which.should.have.length_of(0)
-    res = client.list_policy_principals(policyName=policy_name)
-    res.should.have.key('principals').which.should.have.length_of(0)
-
-
-@mock_iot
-def test_principal_thing():
-    client = boto3.client('iot', region_name='ap-northeast-1')
-    thing_name = 'my-thing'
-    thing = client.create_thing(thingName=thing_name)
-    cert = client.create_keys_and_certificate(setAsActive=True)
-    cert_arn = cert['certificateArn']
-
-    client.attach_thing_principal(thingName=thing_name, principal=cert_arn)
-
-    res = client.list_principal_things(principal=cert_arn)
-    res.should.have.key('things').which.should.have.length_of(1)
-    for thing in res['things']:
-        thing.should_not.be.none
-    res = client.list_thing_principals(thingName=thing_name)
-    res.should.have.key('principals').which.should.have.length_of(1)
-    for principal in res['principals']:
-        principal.should_not.be.none
-
-    client.detach_thing_principal(thingName=thing_name, principal=cert_arn)
-    res = client.list_principal_things(principal=cert_arn)
-    res.should.have.key('things').which.should.have.length_of(0)
-    res = client.list_thing_principals(thingName=thing_name)
-    res.should.have.key('principals').which.should.have.length_of(0)
-
-
-@mock_iot
-def test_thing_groups():
-    client = boto3.client('iot', region_name='ap-northeast-1')
-    group_name = 'my-group-name'
-
-    # thing group
-    thing_group = client.create_thing_group(thingGroupName=group_name)
-    thing_group.should.have.key('thingGroupName').which.should.equal(group_name)
-    thing_group.should.have.key('thingGroupArn')
-
-    res = client.list_thing_groups()
-    res.should.have.key('thingGroups').which.should.have.length_of(1)
-    for thing_group in res['thingGroups']:
-        thing_group.should.have.key('groupName').which.should_not.be.none
-        thing_group.should.have.key('groupArn').which.should_not.be.none
-
-    thing_group = client.describe_thing_group(thingGroupName=group_name)
-    thing_group.should.have.key('thingGroupName').which.should.equal(group_name)
-    thing_group.should.have.key('thingGroupProperties')
-    thing_group.should.have.key('thingGroupMetadata')
-    thing_group.should.have.key('version')
-
-    # delete thing group
-    client.delete_thing_group(thingGroupName=group_name)
-    res = client.list_thing_groups()
-    res.should.have.key('thingGroups').which.should.have.length_of(0)
-
-    # props create test
-    props = {
-        'thingGroupDescription': 'my first thing group',
-        'attributePayload': {
-            'attributes': {
-                'key1': 'val01',
-                'Key02': 'VAL2'
-            }
-        }
-    }
-    thing_group = client.create_thing_group(thingGroupName=group_name, thingGroupProperties=props)
-    thing_group.should.have.key('thingGroupName').which.should.equal(group_name)
-    thing_group.should.have.key('thingGroupArn')
-
-    thing_group = client.describe_thing_group(thingGroupName=group_name)
-    thing_group.should.have.key('thingGroupProperties') \
-        .which.should.have.key('attributePayload') \
-        .which.should.have.key('attributes')
-    res_props = thing_group['thingGroupProperties']['attributePayload']['attributes']
-    res_props.should.have.key('key1').which.should.equal('val01')
-    res_props.should.have.key('Key02').which.should.equal('VAL2')
-
-    # props update test with merge
-    new_props = {
-        'attributePayload': {
-            'attributes': {
-                'k3': 'v3'
-            },
-            'merge': True
-        }
-    }
-    client.update_thing_group(
-        thingGroupName=group_name,
-        thingGroupProperties=new_props
-    )
-    thing_group = client.describe_thing_group(thingGroupName=group_name)
-    thing_group.should.have.key('thingGroupProperties') \
-        .which.should.have.key('attributePayload') \
-        .which.should.have.key('attributes')
-    res_props = thing_group['thingGroupProperties']['attributePayload']['attributes']
-    res_props.should.have.key('key1').which.should.equal('val01')
-    res_props.should.have.key('Key02').which.should.equal('VAL2')
-
-    res_props.should.have.key('k3').which.should.equal('v3')
-
-    # props update test
-    new_props = {
-        'attributePayload': {
-            'attributes': {
-                'k4': 'v4'
-            }
-        }
-    }
-    client.update_thing_group(
-        thingGroupName=group_name,
-        thingGroupProperties=new_props
-    )
-    thing_group = client.describe_thing_group(thingGroupName=group_name)
-    thing_group.should.have.key('thingGroupProperties') \
-        .which.should.have.key('attributePayload') \
-        .which.should.have.key('attributes')
-    res_props = thing_group['thingGroupProperties']['attributePayload']['attributes']
-    res_props.should.have.key('k4').which.should.equal('v4')
-    res_props.should_not.have.key('key1')
-
-
-@mock_iot
-def test_thing_group_relations():
-    client = boto3.client('iot', region_name='ap-northeast-1')
-    name = 'my-thing'
-    group_name = 'my-group-name'
-
-    # thing group
-    thing_group = client.create_thing_group(thingGroupName=group_name)
-    thing_group.should.have.key('thingGroupName').which.should.equal(group_name)
-    thing_group.should.have.key('thingGroupArn')
-
-    # thing
-    thing = client.create_thing(thingName=name)
-    thing.should.have.key('thingName').which.should.equal(name)
-    thing.should.have.key('thingArn')
-
-    # add in 4 way
-    client.add_thing_to_thing_group(
-        thingGroupName=group_name,
-        thingName=name
-    )
-    client.add_thing_to_thing_group(
-        thingGroupArn=thing_group['thingGroupArn'],
-        thingArn=thing['thingArn']
-    )
-    client.add_thing_to_thing_group(
-        thingGroupName=group_name,
-        thingArn=thing['thingArn']
-    )
-    client.add_thing_to_thing_group(
-        thingGroupArn=thing_group['thingGroupArn'],
-        thingName=name
-    )
-
-    things = client.list_things_in_thing_group(
-        thingGroupName=group_name
-    )
-    things.should.have.key('things')
-    things['things'].should.have.length_of(1)
-
-    thing_groups = client.list_thing_groups_for_thing(
-        thingName=name
-    )
-    thing_groups.should.have.key('thingGroups')
-    thing_groups['thingGroups'].should.have.length_of(1)
-
-    # remove in 4 way
-    client.remove_thing_from_thing_group(
-        thingGroupName=group_name,
-        thingName=name
-    )
-    client.remove_thing_from_thing_group(
-        thingGroupArn=thing_group['thingGroupArn'],
-        thingArn=thing['thingArn']
-    )
-    client.remove_thing_from_thing_group(
-        thingGroupName=group_name,
-        thingArn=thing['thingArn']
-    )
-    client.remove_thing_from_thing_group(
-        thingGroupArn=thing_group['thingGroupArn'],
-        thingName=name
-    )
-    things = client.list_things_in_thing_group(
-        thingGroupName=group_name
-    )
-    things.should.have.key('things')
-    things['things'].should.have.length_of(0)
-
-    # update thing group for thing
-    client.update_thing_groups_for_thing(
-        thingName=name,
-        thingGroupsToAdd=[
-            group_name
-        ]
-    )
-    things = client.list_things_in_thing_group(
-        thingGroupName=group_name
-    )
-    things.should.have.key('things')
-    things['things'].should.have.length_of(1)
-
-    client.update_thing_groups_for_thing(
-        thingName=name,
-        thingGroupsToRemove=[
-            group_name
-        ]
-    )
-    things = client.list_things_in_thing_group(
-        thingGroupName=group_name
-    )
-    things.should.have.key('things')
-    things['things'].should.have.length_of(0)
-
-
-@mock_iot
-def test_create_job():
-    client = boto3.client('iot', region_name='eu-west-1')
-    name = "my-thing"
-    job_id = "TestJob"
-    # thing
-    thing = client.create_thing(thingName=name)
-    thing.should.have.key('thingName').which.should.equal(name)
-    thing.should.have.key('thingArn')
-
-    # job document
-    job_document = {
-        "field": "value"
-    }
-
-    job = client.create_job(
-        jobId=job_id,
-        targets=[thing["thingArn"]],
-        document=json.dumps(job_document),
-        description="Description",
-        presignedUrlConfig={
-            'roleArn': 'arn:aws:iam::1:role/service-role/iot_job_role',
-            'expiresInSec': 123
-        },
-        targetSelection="CONTINUOUS",
-        jobExecutionsRolloutConfig={
-            'maximumPerMinute': 10
-        }
-    )
-
-    job.should.have.key('jobId').which.should.equal(job_id)
-    job.should.have.key('jobArn')
-    job.should.have.key('description')
-
-
-@mock_iot
-def test_describe_job():
-    client = boto3.client('iot', region_name='eu-west-1')
-    name = "my-thing"
-    job_id = "TestJob"
-    # thing
-    thing = client.create_thing(thingName=name)
-    thing.should.have.key('thingName').which.should.equal(name)
-    thing.should.have.key('thingArn')
-
-    job = client.create_job(
-        jobId=job_id,
-        targets=[thing["thingArn"]],
-        documentSource="https://s3-eu-west-1.amazonaws.com/bucket-name/job_document.json",
-        presignedUrlConfig={
-            'roleArn': 'arn:aws:iam::1:role/service-role/iot_job_role',
-            'expiresInSec': 123
-        },
-        targetSelection="CONTINUOUS",
-        jobExecutionsRolloutConfig={
-            'maximumPerMinute': 10
-        }
-    )
-
-    job.should.have.key('jobId').which.should.equal(job_id)
-    job.should.have.key('jobArn')
-
-    job = client.describe_job(jobId=job_id)
-    job.should.have.key('documentSource')
-    job.should.have.key('job')
-    job.should.have.key('job').which.should.have.key("jobArn")
-    job.should.have.key('job').which.should.have.key("jobId").which.should.equal(job_id)
-    job.should.have.key('job').which.should.have.key("targets")
-    job.should.have.key('job').which.should.have.key("jobProcessDetails")
-    job.should.have.key('job').which.should.have.key("lastUpdatedAt")
-    job.should.have.key('job').which.should.have.key("createdAt")
-    job.should.have.key('job').which.should.have.key("jobExecutionsRolloutConfig")
-    job.should.have.key('job').which.should.have.key("targetSelection").which.should.equal("CONTINUOUS")
-    job.should.have.key('job').which.should.have.key("presignedUrlConfig")
-    job.should.have.key('job').which.should.have.key("presignedUrlConfig").which.should.have.key(
-        "roleArn").which.should.equal('arn:aws:iam::1:role/service-role/iot_job_role')
-    job.should.have.key('job').which.should.have.key("presignedUrlConfig").which.should.have.key(
-        "expiresInSec").which.should.equal(123)
-    job.should.have.key('job').which.should.have.key("jobExecutionsRolloutConfig").which.should.have.key(
-        "maximumPerMinute").which.should.equal(10)
-
-
-@mock_iot
-def test_describe_job_1():
-    client = boto3.client('iot', region_name='eu-west-1')
-    name = "my-thing"
-    job_id = "TestJob"
-    # thing
-    thing = client.create_thing(thingName=name)
-    thing.should.have.key('thingName').which.should.equal(name)
-    thing.should.have.key('thingArn')
-
-    # job document
-    job_document = {
-        "field": "value"
-    }
-
-    job = client.create_job(
-        jobId=job_id,
-        targets=[thing["thingArn"]],
-        document=json.dumps(job_document),
-        presignedUrlConfig={
-            'roleArn': 'arn:aws:iam::1:role/service-role/iot_job_role',
-            'expiresInSec': 123
-        },
-        targetSelection="CONTINUOUS",
-        jobExecutionsRolloutConfig={
-            'maximumPerMinute': 10
-        }
-    )
-
-    job.should.have.key('jobId').which.should.equal(job_id)
-    job.should.have.key('jobArn')
-
-    job = client.describe_job(jobId=job_id)
-    job.should.have.key('job')
-    job.should.have.key('job').which.should.have.key("jobArn")
-    job.should.have.key('job').which.should.have.key("jobId").which.should.equal(job_id)
-    job.should.have.key('job').which.should.have.key("targets")
-    job.should.have.key('job').which.should.have.key("jobProcessDetails")
-    job.should.have.key('job').which.should.have.key("lastUpdatedAt")
-    job.should.have.key('job').which.should.have.key("createdAt")
-    job.should.have.key('job').which.should.have.key("jobExecutionsRolloutConfig")
-    job.should.have.key('job').which.should.have.key("targetSelection").which.should.equal("CONTINUOUS")
-    job.should.have.key('job').which.should.have.key("presignedUrlConfig")
-    job.should.have.key('job').which.should.have.key("presignedUrlConfig").which.should.have.key(
-        "roleArn").which.should.equal('arn:aws:iam::1:role/service-role/iot_job_role')
-    job.should.have.key('job').which.should.have.key("presignedUrlConfig").which.should.have.key(
-        "expiresInSec").which.should.equal(123)
-    job.should.have.key('job').which.should.have.key("jobExecutionsRolloutConfig").which.should.have.key(
-        "maximumPerMinute").which.should.equal(10)
->>>>>>> 21917c4b
+from __future__ import unicode_literals
+
+import json
+import sure #noqa
+import boto3
+
+from moto import mock_iot
+from botocore.exceptions import ClientError
+from nose.tools import assert_raises
+
+@mock_iot
+def test_attach_policy():
+    client = boto3.client('iot', region_name='ap-northeast-1')
+    policy_name = 'my-policy'
+    doc = '{}'
+
+    cert = client.create_keys_and_certificate(setAsActive=True)
+    cert_arn = cert['certificateArn']
+    client.create_policy(policyName=policy_name, policyDocument=doc)
+    client.attach_policy(policyName=policy_name, target=cert_arn)
+
+    res = client.list_attached_policies(target=cert_arn)
+    res.should.have.key('policies').which.should.have.length_of(1)
+    res['policies'][0]['policyName'].should.equal('my-policy')
+
+
+@mock_iot
+def test_detach_policy():
+    client = boto3.client('iot', region_name='ap-northeast-1')
+    policy_name = 'my-policy'
+    doc = '{}'
+
+    cert = client.create_keys_and_certificate(setAsActive=True)
+    cert_arn = cert['certificateArn']
+    client.create_policy(policyName=policy_name, policyDocument=doc)
+    client.attach_policy(policyName=policy_name, target=cert_arn)
+
+    res = client.list_attached_policies(target=cert_arn)
+    res.should.have.key('policies').which.should.have.length_of(1)
+    res['policies'][0]['policyName'].should.equal('my-policy')
+
+    client.detach_policy(policyName=policy_name, target=cert_arn)
+    res = client.list_attached_policies(target=cert_arn)
+    res.should.have.key('policies').which.should.be.empty
+
+
+@mock_iot
+def test_list_attached_policies():
+    client = boto3.client('iot', region_name='ap-northeast-1')
+    cert = client.create_keys_and_certificate(setAsActive=True)
+    policies = client.list_attached_policies(target=cert['certificateArn'])
+    policies['policies'].should.be.empty
+
+
+@mock_iot
+def test_policy_versions():
+    client = boto3.client('iot', region_name='ap-northeast-1')
+    policy_name = 'my-policy'
+    doc = '{}'
+
+    policy = client.create_policy(policyName=policy_name, policyDocument=doc)
+    policy.should.have.key('policyName').which.should.equal(policy_name)
+    policy.should.have.key('policyArn').which.should_not.be.none
+    policy.should.have.key('policyDocument').which.should.equal(json.dumps({}))
+    policy.should.have.key('policyVersionId').which.should.equal('1')
+
+    policy = client.get_policy(policyName=policy_name)
+    policy.should.have.key('policyName').which.should.equal(policy_name)
+    policy.should.have.key('policyArn').which.should_not.be.none
+    policy.should.have.key('policyDocument').which.should.equal(json.dumps({}))
+    policy.should.have.key('defaultVersionId').which.should.equal(policy['defaultVersionId'])
+
+    policy1 = client.create_policy_version(policyName=policy_name, policyDocument=json.dumps({'version': 'version_1'}),
+                                           setAsDefault=True)
+    policy1.should.have.key('policyArn').which.should_not.be.none
+    policy1.should.have.key('policyDocument').which.should.equal(json.dumps({'version': 'version_1'}))
+    policy1.should.have.key('policyVersionId').which.should.equal('2')
+    policy1.should.have.key('isDefaultVersion').which.should.equal(True)
+
+    policy2 = client.create_policy_version(policyName=policy_name, policyDocument=json.dumps({'version': 'version_2'}),
+                                           setAsDefault=False)
+    policy2.should.have.key('policyArn').which.should_not.be.none
+    policy2.should.have.key('policyDocument').which.should.equal(json.dumps({'version': 'version_2'}))
+    policy2.should.have.key('policyVersionId').which.should.equal('3')
+    policy2.should.have.key('isDefaultVersion').which.should.equal(False)
+
+    policy = client.get_policy(policyName=policy_name)
+    policy.should.have.key('policyName').which.should.equal(policy_name)
+    policy.should.have.key('policyArn').which.should_not.be.none
+    policy.should.have.key('policyDocument').which.should.equal(json.dumps({'version': 'version_1'}))
+    policy.should.have.key('defaultVersionId').which.should.equal(policy1['policyVersionId'])
+
+    policy_versions = client.list_policy_versions(policyName=policy_name)
+    policy_versions.should.have.key('policyVersions').which.should.have.length_of(3)
+    list(map(lambda item: item['isDefaultVersion'], policy_versions['policyVersions'])).count(True).should.equal(1)
+    default_policy = list(filter(lambda item: item['isDefaultVersion'], policy_versions['policyVersions']))
+    default_policy[0].should.have.key('versionId').should.equal(policy1['policyVersionId'])
+
+    policy = client.get_policy(policyName=policy_name)
+    policy.should.have.key('policyName').which.should.equal(policy_name)
+    policy.should.have.key('policyArn').which.should_not.be.none
+    policy.should.have.key('policyDocument').which.should.equal(json.dumps({'version': 'version_1'}))
+    policy.should.have.key('defaultVersionId').which.should.equal(policy1['policyVersionId'])
+
+    client.set_default_policy_version(policyName=policy_name, policyVersionId=policy2['policyVersionId'])
+    policy_versions = client.list_policy_versions(policyName=policy_name)
+    policy_versions.should.have.key('policyVersions').which.should.have.length_of(3)
+    list(map(lambda item: item['isDefaultVersion'], policy_versions['policyVersions'])).count(True).should.equal(1)
+    default_policy = list(filter(lambda item: item['isDefaultVersion'], policy_versions['policyVersions']))
+    default_policy[0].should.have.key('versionId').should.equal(policy2['policyVersionId'])
+
+    policy = client.get_policy(policyName=policy_name)
+    policy.should.have.key('policyName').which.should.equal(policy_name)
+    policy.should.have.key('policyArn').which.should_not.be.none
+    policy.should.have.key('policyDocument').which.should.equal(json.dumps({'version': 'version_2'}))
+    policy.should.have.key('defaultVersionId').which.should.equal(policy2['policyVersionId'])
+
+    client.delete_policy_version(policyName=policy_name, policyVersionId='1')
+    policy_versions = client.list_policy_versions(policyName=policy_name)
+    policy_versions.should.have.key('policyVersions').which.should.have.length_of(2)
+
+    client.delete_policy_version(policyName=policy_name, policyVersionId=policy1['policyVersionId'])
+    policy_versions = client.list_policy_versions(policyName=policy_name)
+    policy_versions.should.have.key('policyVersions').which.should.have.length_of(1)
+
+    # should fail as it's the default policy. Should use delete_policy instead
+    try:
+        client.delete_policy_version(policyName=policy_name, policyVersionId=policy2['policyVersionId'])
+        assert False, 'Should have failed in previous call'
+    except Exception as exception:
+        exception.response['Error']['Message'].should.equal('Cannot delete the default version of a policy')
+
+
+@mock_iot
+def test_things():
+    client = boto3.client('iot', region_name='ap-northeast-1')
+    name = 'my-thing'
+    type_name = 'my-type-name'
+
+    # thing type
+    thing_type = client.create_thing_type(thingTypeName=type_name)
+    thing_type.should.have.key('thingTypeName').which.should.equal(type_name)
+    thing_type.should.have.key('thingTypeArn')
+
+    res = client.list_thing_types()
+    res.should.have.key('thingTypes').which.should.have.length_of(1)
+    for thing_type in res['thingTypes']:
+        thing_type.should.have.key('thingTypeName').which.should_not.be.none
+
+    thing_type = client.describe_thing_type(thingTypeName=type_name)
+    thing_type.should.have.key('thingTypeName').which.should.equal(type_name)
+    thing_type.should.have.key('thingTypeProperties')
+    thing_type.should.have.key('thingTypeMetadata')
+
+    # thing
+    thing = client.create_thing(thingName=name, thingTypeName=type_name)
+    thing.should.have.key('thingName').which.should.equal(name)
+    thing.should.have.key('thingArn')
+    res = client.list_things()
+    res.should.have.key('things').which.should.have.length_of(1)
+    for thing in res['things']:
+        thing.should.have.key('thingName').which.should_not.be.none
+        thing.should.have.key('thingArn').which.should_not.be.none
+
+    thing = client.update_thing(thingName=name, attributePayload={'attributes': {'k1': 'v1'}})
+    res = client.list_things()
+    res.should.have.key('things').which.should.have.length_of(1)
+    for thing in res['things']:
+        thing.should.have.key('thingName').which.should_not.be.none
+        thing.should.have.key('thingArn').which.should_not.be.none
+    res['things'][0]['attributes'].should.have.key('k1').which.should.equal('v1')
+
+    thing = client.describe_thing(thingName=name)
+    thing.should.have.key('thingName').which.should.equal(name)
+    thing.should.have.key('defaultClientId')
+    thing.should.have.key('thingTypeName')
+    thing.should.have.key('attributes')
+    thing.should.have.key('version')
+
+    # delete thing
+    client.delete_thing(thingName=name)
+    res = client.list_things()
+    res.should.have.key('things').which.should.have.length_of(0)
+
+    # delete thing type
+    client.delete_thing_type(thingTypeName=type_name)
+    res = client.list_thing_types()
+    res.should.have.key('thingTypes').which.should.have.length_of(0)
+
+
+@mock_iot
+def test_list_thing_types():
+    client = boto3.client('iot', region_name='ap-northeast-1')
+
+    for i in range(0, 100):
+        client.create_thing_type(thingTypeName=str(i + 1))
+
+    thing_types = client.list_thing_types()
+    thing_types.should.have.key('nextToken')
+    thing_types.should.have.key('thingTypes').which.should.have.length_of(50)
+    thing_types['thingTypes'][0]['thingTypeName'].should.equal('1')
+    thing_types['thingTypes'][-1]['thingTypeName'].should.equal('50')
+
+    thing_types = client.list_thing_types(nextToken=thing_types['nextToken'])
+    thing_types.should.have.key('thingTypes').which.should.have.length_of(50)
+    thing_types.should_not.have.key('nextToken')
+    thing_types['thingTypes'][0]['thingTypeName'].should.equal('51')
+    thing_types['thingTypes'][-1]['thingTypeName'].should.equal('100')
+
+
+@mock_iot
+def test_list_thing_types_with_typename_filter():
+    client = boto3.client('iot', region_name='ap-northeast-1')
+
+    client.create_thing_type(thingTypeName='thing')
+    client.create_thing_type(thingTypeName='thingType')
+    client.create_thing_type(thingTypeName='thingTypeName')
+    client.create_thing_type(thingTypeName='thingTypeNameGroup')
+    client.create_thing_type(thingTypeName='shouldNotFind')
+    client.create_thing_type(thingTypeName='find me it shall not')
+
+    thing_types = client.list_thing_types(thingTypeName='thing')
+    thing_types.should_not.have.key('nextToken')
+    thing_types.should.have.key('thingTypes').which.should.have.length_of(4)
+    thing_types['thingTypes'][0]['thingTypeName'].should.equal('thing')
+    thing_types['thingTypes'][-1]['thingTypeName'].should.equal('thingTypeNameGroup')
+
+    thing_types = client.list_thing_types(thingTypeName='thingTypeName')
+    thing_types.should_not.have.key('nextToken')
+    thing_types.should.have.key('thingTypes').which.should.have.length_of(2)
+    thing_types['thingTypes'][0]['thingTypeName'].should.equal('thingTypeName')
+    thing_types['thingTypes'][-1]['thingTypeName'].should.equal('thingTypeNameGroup')
+
+
+@mock_iot
+def test_list_things_with_next_token():
+    client = boto3.client('iot', region_name='ap-northeast-1')
+
+    for i in range(0, 200):
+        client.create_thing(thingName=str(i + 1))
+
+    things = client.list_things()
+    things.should.have.key('nextToken')
+    things.should.have.key('things').which.should.have.length_of(50)
+    things['things'][0]['thingName'].should.equal('1')
+    things['things'][0]['thingArn'].should.equal('arn:aws:iot:ap-northeast-1:1:thing/1')
+    things['things'][-1]['thingName'].should.equal('50')
+    things['things'][-1]['thingArn'].should.equal('arn:aws:iot:ap-northeast-1:1:thing/50')
+
+    things = client.list_things(nextToken=things['nextToken'])
+    things.should.have.key('nextToken')
+    things.should.have.key('things').which.should.have.length_of(50)
+    things['things'][0]['thingName'].should.equal('51')
+    things['things'][0]['thingArn'].should.equal('arn:aws:iot:ap-northeast-1:1:thing/51')
+    things['things'][-1]['thingName'].should.equal('100')
+    things['things'][-1]['thingArn'].should.equal('arn:aws:iot:ap-northeast-1:1:thing/100')
+
+    things = client.list_things(nextToken=things['nextToken'])
+    things.should.have.key('nextToken')
+    things.should.have.key('things').which.should.have.length_of(50)
+    things['things'][0]['thingName'].should.equal('101')
+    things['things'][0]['thingArn'].should.equal('arn:aws:iot:ap-northeast-1:1:thing/101')
+    things['things'][-1]['thingName'].should.equal('150')
+    things['things'][-1]['thingArn'].should.equal('arn:aws:iot:ap-northeast-1:1:thing/150')
+
+    things = client.list_things(nextToken=things['nextToken'])
+    things.should_not.have.key('nextToken')
+    things.should.have.key('things').which.should.have.length_of(50)
+    things['things'][0]['thingName'].should.equal('151')
+    things['things'][0]['thingArn'].should.equal('arn:aws:iot:ap-northeast-1:1:thing/151')
+    things['things'][-1]['thingName'].should.equal('200')
+    things['things'][-1]['thingArn'].should.equal('arn:aws:iot:ap-northeast-1:1:thing/200')
+
+
+@mock_iot
+def test_list_things_with_attribute_and_thing_type_filter_and_next_token():
+    client = boto3.client('iot', region_name='ap-northeast-1')
+    client.create_thing_type(thingTypeName='my-thing-type')
+
+    for i in range(0, 200):
+        if not (i + 1) % 3:
+            attribute_payload = {
+                'attributes': {
+                    'foo': 'bar'
+                }
+            }
+        elif not (i + 1) % 5:
+            attribute_payload = {
+                'attributes': {
+                    'bar': 'foo'
+                }
+            }
+        else:
+            attribute_payload = {}
+
+        if not (i + 1) % 2:
+            thing_type_name = 'my-thing-type'
+            client.create_thing(thingName=str(i + 1), thingTypeName=thing_type_name, attributePayload=attribute_payload)
+        else:
+            client.create_thing(thingName=str(i + 1), attributePayload=attribute_payload)
+
+    # Test filter for thingTypeName
+    things = client.list_things(thingTypeName=thing_type_name)
+    things.should.have.key('nextToken')
+    things.should.have.key('things').which.should.have.length_of(50)
+    things['things'][0]['thingName'].should.equal('2')
+    things['things'][0]['thingArn'].should.equal('arn:aws:iot:ap-northeast-1:1:thing/2')
+    things['things'][-1]['thingName'].should.equal('100')
+    things['things'][-1]['thingArn'].should.equal('arn:aws:iot:ap-northeast-1:1:thing/100')
+    all(item['thingTypeName'] == thing_type_name for item in things['things'])
+
+    things = client.list_things(nextToken=things['nextToken'], thingTypeName=thing_type_name)
+    things.should_not.have.key('nextToken')
+    things.should.have.key('things').which.should.have.length_of(50)
+    things['things'][0]['thingName'].should.equal('102')
+    things['things'][0]['thingArn'].should.equal('arn:aws:iot:ap-northeast-1:1:thing/102')
+    things['things'][-1]['thingName'].should.equal('200')
+    things['things'][-1]['thingArn'].should.equal('arn:aws:iot:ap-northeast-1:1:thing/200')
+    all(item['thingTypeName'] == thing_type_name for item in things['things'])
+
+    # Test filter for attributes
+    things = client.list_things(attributeName='foo', attributeValue='bar')
+    things.should.have.key('nextToken')
+    things.should.have.key('things').which.should.have.length_of(50)
+    things['things'][0]['thingName'].should.equal('3')
+    things['things'][0]['thingArn'].should.equal('arn:aws:iot:ap-northeast-1:1:thing/3')
+    things['things'][-1]['thingName'].should.equal('150')
+    things['things'][-1]['thingArn'].should.equal('arn:aws:iot:ap-northeast-1:1:thing/150')
+    all(item['attributes'] == {'foo': 'bar'} for item in things['things'])
+
+    things = client.list_things(nextToken=things['nextToken'], attributeName='foo', attributeValue='bar')
+    things.should_not.have.key('nextToken')
+    things.should.have.key('things').which.should.have.length_of(16)
+    things['things'][0]['thingName'].should.equal('153')
+    things['things'][0]['thingArn'].should.equal('arn:aws:iot:ap-northeast-1:1:thing/153')
+    things['things'][-1]['thingName'].should.equal('198')
+    things['things'][-1]['thingArn'].should.equal('arn:aws:iot:ap-northeast-1:1:thing/198')
+    all(item['attributes'] == {'foo': 'bar'} for item in things['things'])
+
+    # Test filter for attributes and thingTypeName
+    things = client.list_things(thingTypeName=thing_type_name, attributeName='foo', attributeValue='bar')
+    things.should_not.have.key('nextToken')
+    things.should.have.key('things').which.should.have.length_of(33)
+    things['things'][0]['thingName'].should.equal('6')
+    things['things'][0]['thingArn'].should.equal('arn:aws:iot:ap-northeast-1:1:thing/6')
+    things['things'][-1]['thingName'].should.equal('198')
+    things['things'][-1]['thingArn'].should.equal('arn:aws:iot:ap-northeast-1:1:thing/198')
+    all(item['attributes'] == {'foo': 'bar'} and item['thingTypeName'] == thing_type_name for item in things['things'])
+
+
+@mock_iot
+def test_certs():
+    client = boto3.client('iot', region_name='us-east-1')
+    cert = client.create_keys_and_certificate(setAsActive=True)
+    cert.should.have.key('certificateArn').which.should_not.be.none
+    cert.should.have.key('certificateId').which.should_not.be.none
+    cert.should.have.key('certificatePem').which.should_not.be.none
+    cert.should.have.key('keyPair')
+    cert['keyPair'].should.have.key('PublicKey').which.should_not.be.none
+    cert['keyPair'].should.have.key('PrivateKey').which.should_not.be.none
+    cert_id = cert['certificateId']
+
+    cert = client.describe_certificate(certificateId=cert_id)
+    cert.should.have.key('certificateDescription')
+    cert_desc = cert['certificateDescription']
+    cert_desc.should.have.key('certificateArn').which.should_not.be.none
+    cert_desc.should.have.key('certificateId').which.should_not.be.none
+    cert_desc.should.have.key('certificatePem').which.should_not.be.none
+    cert_desc.should.have.key('status').which.should.equal('ACTIVE')
+    cert_pem = cert_desc['certificatePem']
+
+    res = client.list_certificates()
+    for cert in res['certificates']:
+        cert.should.have.key('certificateArn').which.should_not.be.none
+        cert.should.have.key('certificateId').which.should_not.be.none
+        cert.should.have.key('status').which.should_not.be.none
+        cert.should.have.key('creationDate').which.should_not.be.none
+
+    client.update_certificate(certificateId=cert_id, newStatus='REVOKED')
+    cert = client.describe_certificate(certificateId=cert_id)
+    cert_desc = cert['certificateDescription']
+    cert_desc.should.have.key('status').which.should.equal('REVOKED')
+
+    client.delete_certificate(certificateId=cert_id)
+    res = client.list_certificates()
+    res.should.have.key('certificates')
+
+    # Test register_certificate flow
+    cert = client.register_certificate(certificatePem=cert_pem, setAsActive=True)
+    cert.should.have.key('certificateId').which.should_not.be.none
+    cert.should.have.key('certificateArn').which.should_not.be.none
+    cert_id = cert['certificateId']
+
+    res = client.list_certificates()
+    res.should.have.key('certificates').which.should.have.length_of(1)
+    for cert in res['certificates']:
+        cert.should.have.key('certificateArn').which.should_not.be.none
+        cert.should.have.key('certificateId').which.should_not.be.none
+        cert.should.have.key('status').which.should_not.be.none
+        cert.should.have.key('creationDate').which.should_not.be.none
+
+    client.update_certificate(certificateId=cert_id, newStatus='REVOKED')
+    cert = client.describe_certificate(certificateId=cert_id)
+    cert_desc = cert['certificateDescription']
+    cert_desc.should.have.key('status').which.should.equal('REVOKED')
+
+    client.delete_certificate(certificateId=cert_id)
+    res = client.list_certificates()
+    res.should.have.key('certificates')
+
+
+@mock_iot
+def test_delete_policy_validation():
+    doc = """{
+    "Version": "2012-10-17",
+    "Statement":[
+        {
+            "Effect":"Allow",
+            "Action":[
+                "iot: *"
+            ],
+            "Resource":"*"
+        }
+      ]
+    }
+    """
+    client = boto3.client('iot', region_name='ap-northeast-1')
+    cert = client.create_keys_and_certificate(setAsActive=True)
+    cert_arn = cert['certificateArn']
+    policy_name = 'my-policy'
+    client.create_policy(policyName=policy_name, policyDocument=doc)
+    client.attach_principal_policy(policyName=policy_name, principal=cert_arn)
+
+    with assert_raises(ClientError) as e:
+        client.delete_policy(policyName=policy_name)
+    e.exception.response['Error']['Message'].should.contain(
+        'The policy cannot be deleted as the policy is attached to one or more principals (name=%s)' % policy_name)
+    res = client.list_policies()
+    res.should.have.key('policies').which.should.have.length_of(1)
+
+    client.detach_principal_policy(policyName=policy_name, principal=cert_arn)
+    client.delete_policy(policyName=policy_name)
+    res = client.list_policies()
+    res.should.have.key('policies').which.should.have.length_of(0)
+
+
+@mock_iot
+def test_delete_certificate_validation():
+    doc = """{
+    "Version": "2012-10-17",
+    "Statement":[
+        {
+            "Effect":"Allow",
+            "Action":[
+                "iot: *"
+            ],
+            "Resource":"*"
+        }
+      ]
+    }
+    """
+    client = boto3.client('iot', region_name='ap-northeast-1')
+    cert = client.create_keys_and_certificate(setAsActive=True)
+    cert_id = cert['certificateId']
+    cert_arn = cert['certificateArn']
+    policy_name = 'my-policy'
+    thing_name = 'thing-1'
+    client.create_policy(policyName=policy_name, policyDocument=doc)
+    client.attach_principal_policy(policyName=policy_name, principal=cert_arn)
+    client.create_thing(thingName=thing_name)
+    client.attach_thing_principal(thingName=thing_name, principal=cert_arn)
+
+    with assert_raises(ClientError) as e:
+        client.delete_certificate(certificateId=cert_id)
+    e.exception.response['Error']['Message'].should.contain(
+        'Certificate must be deactivated (not ACTIVE) before deletion.')
+    res = client.list_certificates()
+    res.should.have.key('certificates').which.should.have.length_of(1)
+
+    client.update_certificate(certificateId=cert_id, newStatus='REVOKED')
+    with assert_raises(ClientError) as e:
+        client.delete_certificate(certificateId=cert_id)
+    e.exception.response['Error']['Message'].should.contain(
+        'Things must be detached before deletion (arn: %s)' % cert_arn)
+    res = client.list_certificates()
+    res.should.have.key('certificates').which.should.have.length_of(1)
+
+    client.detach_thing_principal(thingName=thing_name, principal=cert_arn)
+    with assert_raises(ClientError) as e:
+        client.delete_certificate(certificateId=cert_id)
+    e.exception.response['Error']['Message'].should.contain(
+        'Certificate policies must be detached before deletion (arn: %s)' % cert_arn)
+    res = client.list_certificates()
+    res.should.have.key('certificates').which.should.have.length_of(1)
+
+    client.detach_principal_policy(policyName=policy_name, principal=cert_arn)
+    client.delete_certificate(certificateId=cert_id)
+    res = client.list_certificates()
+    res.should.have.key('certificates').which.should.have.length_of(0)
+
+
+@mock_iot
+def test_certs_create_inactive():
+    client = boto3.client('iot', region_name='ap-northeast-1')
+    cert = client.create_keys_and_certificate(setAsActive=False)
+    cert_id = cert['certificateId']
+
+    cert = client.describe_certificate(certificateId=cert_id)
+    cert.should.have.key('certificateDescription')
+    cert_desc = cert['certificateDescription']
+    cert_desc.should.have.key('status').which.should.equal('INACTIVE')
+
+    client.update_certificate(certificateId=cert_id, newStatus='ACTIVE')
+    cert = client.describe_certificate(certificateId=cert_id)
+    cert.should.have.key('certificateDescription')
+    cert_desc = cert['certificateDescription']
+    cert_desc.should.have.key('status').which.should.equal('ACTIVE')
+
+
+@mock_iot
+def test_policy():
+    client = boto3.client('iot', region_name='ap-northeast-1')
+    name = 'my-policy'
+    doc = '{}'
+    policy = client.create_policy(policyName=name, policyDocument=doc)
+    policy.should.have.key('policyName').which.should.equal(name)
+    policy.should.have.key('policyArn').which.should_not.be.none
+    policy.should.have.key('policyDocument').which.should.equal(doc)
+    policy.should.have.key('policyVersionId').which.should.equal('1')
+
+    policy = client.get_policy(policyName=name)
+    policy.should.have.key('policyName').which.should.equal(name)
+    policy.should.have.key('policyArn').which.should_not.be.none
+    policy.should.have.key('policyDocument').which.should.equal(doc)
+    policy.should.have.key('defaultVersionId').which.should.equal('1')
+
+    res = client.list_policies()
+    res.should.have.key('policies').which.should.have.length_of(1)
+    for policy in res['policies']:
+        policy.should.have.key('policyName').which.should_not.be.none
+        policy.should.have.key('policyArn').which.should_not.be.none
+
+    client.delete_policy(policyName=name)
+    res = client.list_policies()
+    res.should.have.key('policies').which.should.have.length_of(0)
+
+
+@mock_iot
+def test_principal_policy():
+    client = boto3.client('iot', region_name='ap-northeast-1')
+    policy_name = 'my-policy'
+    doc = '{}'
+    client.create_policy(policyName=policy_name, policyDocument=doc)
+    cert = client.create_keys_and_certificate(setAsActive=True)
+    cert_arn = cert['certificateArn']
+
+    client.attach_policy(policyName=policy_name, target=cert_arn)
+
+    res = client.list_principal_policies(principal=cert_arn)
+    res.should.have.key('policies').which.should.have.length_of(1)
+    for policy in res['policies']:
+        policy.should.have.key('policyName').which.should_not.be.none
+        policy.should.have.key('policyArn').which.should_not.be.none
+
+    # do nothing if policy have already attached to certificate
+    client.attach_policy(policyName=policy_name, target=cert_arn)
+
+    res = client.list_principal_policies(principal=cert_arn)
+    res.should.have.key('policies').which.should.have.length_of(1)
+    for policy in res['policies']:
+        policy.should.have.key('policyName').which.should_not.be.none
+        policy.should.have.key('policyArn').which.should_not.be.none
+
+    res = client.list_policy_principals(policyName=policy_name)
+    res.should.have.key('principals').which.should.have.length_of(1)
+    for principal in res['principals']:
+        principal.should_not.be.none
+
+    client.detach_policy(policyName=policy_name, target=cert_arn)
+    res = client.list_principal_policies(principal=cert_arn)
+    res.should.have.key('policies').which.should.have.length_of(0)
+    res = client.list_policy_principals(policyName=policy_name)
+    res.should.have.key('principals').which.should.have.length_of(0)
+    with assert_raises(ClientError) as e:
+        client.detach_policy(policyName=policy_name, target=cert_arn)
+    e.exception.response['Error']['Code'].should.equal('ResourceNotFoundException')
+
+
+@mock_iot
+def test_principal_policy_deprecated():
+    client = boto3.client('iot', region_name='ap-northeast-1')
+    policy_name = 'my-policy'
+    doc = '{}'
+    policy = client.create_policy(policyName=policy_name, policyDocument=doc)
+    cert = client.create_keys_and_certificate(setAsActive=True)
+    cert_arn = cert['certificateArn']
+
+    client.attach_principal_policy(policyName=policy_name, principal=cert_arn)
+
+    res = client.list_principal_policies(principal=cert_arn)
+    res.should.have.key('policies').which.should.have.length_of(1)
+    for policy in res['policies']:
+        policy.should.have.key('policyName').which.should_not.be.none
+        policy.should.have.key('policyArn').which.should_not.be.none
+
+    res = client.list_policy_principals(policyName=policy_name)
+    res.should.have.key('principals').which.should.have.length_of(1)
+    for principal in res['principals']:
+        principal.should_not.be.none
+
+    client.detach_principal_policy(policyName=policy_name, principal=cert_arn)
+    res = client.list_principal_policies(principal=cert_arn)
+    res.should.have.key('policies').which.should.have.length_of(0)
+    res = client.list_policy_principals(policyName=policy_name)
+    res.should.have.key('principals').which.should.have.length_of(0)
+
+
+@mock_iot
+def test_principal_thing():
+    client = boto3.client('iot', region_name='ap-northeast-1')
+    thing_name = 'my-thing'
+    thing = client.create_thing(thingName=thing_name)
+    cert = client.create_keys_and_certificate(setAsActive=True)
+    cert_arn = cert['certificateArn']
+
+    client.attach_thing_principal(thingName=thing_name, principal=cert_arn)
+
+    res = client.list_principal_things(principal=cert_arn)
+    res.should.have.key('things').which.should.have.length_of(1)
+    for thing in res['things']:
+        thing.should_not.be.none
+    res = client.list_thing_principals(thingName=thing_name)
+    res.should.have.key('principals').which.should.have.length_of(1)
+    for principal in res['principals']:
+        principal.should_not.be.none
+
+    client.detach_thing_principal(thingName=thing_name, principal=cert_arn)
+    res = client.list_principal_things(principal=cert_arn)
+    res.should.have.key('things').which.should.have.length_of(0)
+    res = client.list_thing_principals(thingName=thing_name)
+    res.should.have.key('principals').which.should.have.length_of(0)
+
+
+@mock_iot
+def test_thing_groups():
+    client = boto3.client('iot', region_name='ap-northeast-1')
+    group_name = 'my-group-name'
+
+    # thing group
+    thing_group = client.create_thing_group(thingGroupName=group_name)
+    thing_group.should.have.key('thingGroupName').which.should.equal(group_name)
+    thing_group.should.have.key('thingGroupArn')
+
+    res = client.list_thing_groups()
+    res.should.have.key('thingGroups').which.should.have.length_of(1)
+    for thing_group in res['thingGroups']:
+        thing_group.should.have.key('groupName').which.should_not.be.none
+        thing_group.should.have.key('groupArn').which.should_not.be.none
+
+    thing_group = client.describe_thing_group(thingGroupName=group_name)
+    thing_group.should.have.key('thingGroupName').which.should.equal(group_name)
+    thing_group.should.have.key('thingGroupProperties')
+    thing_group.should.have.key('thingGroupMetadata')
+    thing_group.should.have.key('version')
+
+    # delete thing group
+    client.delete_thing_group(thingGroupName=group_name)
+    res = client.list_thing_groups()
+    res.should.have.key('thingGroups').which.should.have.length_of(0)
+
+    # props create test
+    props = {
+        'thingGroupDescription': 'my first thing group',
+        'attributePayload': {
+            'attributes': {
+                'key1': 'val01',
+                'Key02': 'VAL2'
+            }
+        }
+    }
+    thing_group = client.create_thing_group(thingGroupName=group_name, thingGroupProperties=props)
+    thing_group.should.have.key('thingGroupName').which.should.equal(group_name)
+    thing_group.should.have.key('thingGroupArn')
+
+    thing_group = client.describe_thing_group(thingGroupName=group_name)
+    thing_group.should.have.key('thingGroupProperties') \
+        .which.should.have.key('attributePayload') \
+        .which.should.have.key('attributes')
+    res_props = thing_group['thingGroupProperties']['attributePayload']['attributes']
+    res_props.should.have.key('key1').which.should.equal('val01')
+    res_props.should.have.key('Key02').which.should.equal('VAL2')
+
+    # props update test with merge
+    new_props = {
+        'attributePayload': {
+            'attributes': {
+                'k3': 'v3'
+            },
+            'merge': True
+        }
+    }
+    client.update_thing_group(
+        thingGroupName=group_name,
+        thingGroupProperties=new_props
+    )
+    thing_group = client.describe_thing_group(thingGroupName=group_name)
+    thing_group.should.have.key('thingGroupProperties') \
+        .which.should.have.key('attributePayload') \
+        .which.should.have.key('attributes')
+    res_props = thing_group['thingGroupProperties']['attributePayload']['attributes']
+    res_props.should.have.key('key1').which.should.equal('val01')
+    res_props.should.have.key('Key02').which.should.equal('VAL2')
+
+    res_props.should.have.key('k3').which.should.equal('v3')
+
+    # props update test
+    new_props = {
+        'attributePayload': {
+            'attributes': {
+                'k4': 'v4'
+            }
+        }
+    }
+    client.update_thing_group(
+        thingGroupName=group_name,
+        thingGroupProperties=new_props
+    )
+    thing_group = client.describe_thing_group(thingGroupName=group_name)
+    thing_group.should.have.key('thingGroupProperties') \
+        .which.should.have.key('attributePayload') \
+        .which.should.have.key('attributes')
+    res_props = thing_group['thingGroupProperties']['attributePayload']['attributes']
+    res_props.should.have.key('k4').which.should.equal('v4')
+    res_props.should_not.have.key('key1')
+
+
+@mock_iot
+def test_thing_group_relations():
+    client = boto3.client('iot', region_name='ap-northeast-1')
+    name = 'my-thing'
+    group_name = 'my-group-name'
+
+    # thing group
+    thing_group = client.create_thing_group(thingGroupName=group_name)
+    thing_group.should.have.key('thingGroupName').which.should.equal(group_name)
+    thing_group.should.have.key('thingGroupArn')
+
+    # thing
+    thing = client.create_thing(thingName=name)
+    thing.should.have.key('thingName').which.should.equal(name)
+    thing.should.have.key('thingArn')
+
+    # add in 4 way
+    client.add_thing_to_thing_group(
+        thingGroupName=group_name,
+        thingName=name
+    )
+    client.add_thing_to_thing_group(
+        thingGroupArn=thing_group['thingGroupArn'],
+        thingArn=thing['thingArn']
+    )
+    client.add_thing_to_thing_group(
+        thingGroupName=group_name,
+        thingArn=thing['thingArn']
+    )
+    client.add_thing_to_thing_group(
+        thingGroupArn=thing_group['thingGroupArn'],
+        thingName=name
+    )
+
+    things = client.list_things_in_thing_group(
+        thingGroupName=group_name
+    )
+    things.should.have.key('things')
+    things['things'].should.have.length_of(1)
+
+    thing_groups = client.list_thing_groups_for_thing(
+        thingName=name
+    )
+    thing_groups.should.have.key('thingGroups')
+    thing_groups['thingGroups'].should.have.length_of(1)
+
+    # remove in 4 way
+    client.remove_thing_from_thing_group(
+        thingGroupName=group_name,
+        thingName=name
+    )
+    client.remove_thing_from_thing_group(
+        thingGroupArn=thing_group['thingGroupArn'],
+        thingArn=thing['thingArn']
+    )
+    client.remove_thing_from_thing_group(
+        thingGroupName=group_name,
+        thingArn=thing['thingArn']
+    )
+    client.remove_thing_from_thing_group(
+        thingGroupArn=thing_group['thingGroupArn'],
+        thingName=name
+    )
+    things = client.list_things_in_thing_group(
+        thingGroupName=group_name
+    )
+    things.should.have.key('things')
+    things['things'].should.have.length_of(0)
+
+    # update thing group for thing
+    client.update_thing_groups_for_thing(
+        thingName=name,
+        thingGroupsToAdd=[
+            group_name
+        ]
+    )
+    things = client.list_things_in_thing_group(
+        thingGroupName=group_name
+    )
+    things.should.have.key('things')
+    things['things'].should.have.length_of(1)
+
+    client.update_thing_groups_for_thing(
+        thingName=name,
+        thingGroupsToRemove=[
+            group_name
+        ]
+    )
+    things = client.list_things_in_thing_group(
+        thingGroupName=group_name
+    )
+    things.should.have.key('things')
+    things['things'].should.have.length_of(0)
+
+
+@mock_iot
+def test_create_job():
+    client = boto3.client('iot', region_name='eu-west-1')
+    name = "my-thing"
+    job_id = "TestJob"
+    # thing# job document
+    #     job_document = {
+    #         "field": "value"
+    #     }
+    thing = client.create_thing(thingName=name)
+    thing.should.have.key('thingName').which.should.equal(name)
+    thing.should.have.key('thingArn')
+
+    # job document
+    job_document = {
+        "field": "value"
+    }
+
+    job = client.create_job(
+        jobId=job_id,
+        targets=[thing["thingArn"]],
+        document=json.dumps(job_document),
+        description="Description",
+        presignedUrlConfig={
+            'roleArn': 'arn:aws:iam::1:role/service-role/iot_job_role',
+            'expiresInSec': 123
+        },
+        targetSelection="CONTINUOUS",
+        jobExecutionsRolloutConfig={
+            'maximumPerMinute': 10
+        }
+    )
+
+    job.should.have.key('jobId').which.should.equal(job_id)
+    job.should.have.key('jobArn')
+    job.should.have.key('description')
+
+
+@mock_iot
+def test_list_jobs():
+    client = boto3.client('iot', region_name='eu-west-1')
+    name = "my-thing"
+    job_id = "TestJob"
+    # thing# job document
+    #     job_document = {
+    #         "field": "value"
+    #     }
+    thing = client.create_thing(thingName=name)
+    thing.should.have.key('thingName').which.should.equal(name)
+    thing.should.have.key('thingArn')
+
+    # job document
+    job_document = {
+        "field": "value"
+    }
+
+    job1 = client.create_job(
+        jobId=job_id,
+        targets=[thing["thingArn"]],
+        document=json.dumps(job_document),
+        description="Description",
+        presignedUrlConfig={
+            'roleArn': 'arn:aws:iam::1:role/service-role/iot_job_role',
+            'expiresInSec': 123
+        },
+        targetSelection="CONTINUOUS",
+        jobExecutionsRolloutConfig={
+            'maximumPerMinute': 10
+        }
+    )
+
+    job1.should.have.key('jobId').which.should.equal(job_id)
+    job1.should.have.key('jobArn')
+    job1.should.have.key('description')
+
+    job2 = client.create_job(
+        jobId=job_id+"1",
+        targets=[thing["thingArn"]],
+        document=json.dumps(job_document),
+        description="Description",
+        presignedUrlConfig={
+            'roleArn': 'arn:aws:iam::1:role/service-role/iot_job_role',
+            'expiresInSec': 123
+        },
+        targetSelection="CONTINUOUS",
+        jobExecutionsRolloutConfig={
+            'maximumPerMinute': 10
+        }
+    )
+
+    job2.should.have.key('jobId').which.should.equal(job_id+"1")
+    job2.should.have.key('jobArn')
+    job2.should.have.key('description')
+
+    jobs = client.list_jobs()
+    jobs.should.have.key('jobs')
+    jobs.should_not.have.key('nextToken')
+    jobs['jobs'][0].should.have.key('jobId').which.should.equal(job_id)
+    jobs['jobs'][1].should.have.key('jobId').which.should.equal(job_id+"1")
+
+
+@mock_iot
+def test_describe_job():
+    client = boto3.client('iot', region_name='eu-west-1')
+    name = "my-thing"
+    job_id = "TestJob"
+    # thing
+    thing = client.create_thing(thingName=name)
+    thing.should.have.key('thingName').which.should.equal(name)
+    thing.should.have.key('thingArn')
+
+    job = client.create_job(
+        jobId=job_id,
+        targets=[thing["thingArn"]],
+        documentSource="https://s3-eu-west-1.amazonaws.com/bucket-name/job_document.json",
+        presignedUrlConfig={
+            'roleArn': 'arn:aws:iam::1:role/service-role/iot_job_role',
+            'expiresInSec': 123
+        },
+        targetSelection="CONTINUOUS",
+        jobExecutionsRolloutConfig={
+            'maximumPerMinute': 10
+        }
+    )
+
+    job.should.have.key('jobId').which.should.equal(job_id)
+    job.should.have.key('jobArn')
+
+    job = client.describe_job(jobId=job_id)
+    job.should.have.key('documentSource')
+    job.should.have.key('job')
+    job.should.have.key('job').which.should.have.key("jobArn")
+    job.should.have.key('job').which.should.have.key("jobId").which.should.equal(job_id)
+    job.should.have.key('job').which.should.have.key("targets")
+    job.should.have.key('job').which.should.have.key("jobProcessDetails")
+    job.should.have.key('job').which.should.have.key("lastUpdatedAt")
+    job.should.have.key('job').which.should.have.key("createdAt")
+    job.should.have.key('job').which.should.have.key("jobExecutionsRolloutConfig")
+    job.should.have.key('job').which.should.have.key("targetSelection").which.should.equal("CONTINUOUS")
+    job.should.have.key('job').which.should.have.key("presignedUrlConfig")
+    job.should.have.key('job').which.should.have.key("presignedUrlConfig").which.should.have.key(
+        "roleArn").which.should.equal('arn:aws:iam::1:role/service-role/iot_job_role')
+    job.should.have.key('job').which.should.have.key("presignedUrlConfig").which.should.have.key(
+        "expiresInSec").which.should.equal(123)
+    job.should.have.key('job').which.should.have.key("jobExecutionsRolloutConfig").which.should.have.key(
+        "maximumPerMinute").which.should.equal(10)
+
+
+@mock_iot
+def test_describe_job_1():
+    client = boto3.client('iot', region_name='eu-west-1')
+    name = "my-thing"
+    job_id = "TestJob"
+    # thing
+    thing = client.create_thing(thingName=name)
+    thing.should.have.key('thingName').which.should.equal(name)
+    thing.should.have.key('thingArn')
+
+    # job document
+    job_document = {
+        "field": "value"
+    }
+
+    job = client.create_job(
+        jobId=job_id,
+        targets=[thing["thingArn"]],
+        document=json.dumps(job_document),
+        presignedUrlConfig={
+            'roleArn': 'arn:aws:iam::1:role/service-role/iot_job_role',
+            'expiresInSec': 123
+        },
+        targetSelection="CONTINUOUS",
+        jobExecutionsRolloutConfig={
+            'maximumPerMinute': 10
+        }
+    )
+
+    job.should.have.key('jobId').which.should.equal(job_id)
+    job.should.have.key('jobArn')
+
+    job = client.describe_job(jobId=job_id)
+    job.should.have.key('job')
+    job.should.have.key('job').which.should.have.key("jobArn")
+    job.should.have.key('job').which.should.have.key("jobId").which.should.equal(job_id)
+    job.should.have.key('job').which.should.have.key("targets")
+    job.should.have.key('job').which.should.have.key("jobProcessDetails")
+    job.should.have.key('job').which.should.have.key("lastUpdatedAt")
+    job.should.have.key('job').which.should.have.key("createdAt")
+    job.should.have.key('job').which.should.have.key("jobExecutionsRolloutConfig")
+    job.should.have.key('job').which.should.have.key("targetSelection").which.should.equal("CONTINUOUS")
+    job.should.have.key('job').which.should.have.key("presignedUrlConfig")
+    job.should.have.key('job').which.should.have.key("presignedUrlConfig").which.should.have.key(
+        "roleArn").which.should.equal('arn:aws:iam::1:role/service-role/iot_job_role')
+    job.should.have.key('job').which.should.have.key("presignedUrlConfig").which.should.have.key(
+        "expiresInSec").which.should.equal(123)
+    job.should.have.key('job').which.should.have.key("jobExecutionsRolloutConfig").which.should.have.key(
+        "maximumPerMinute").which.should.equal(10)
+
+
+@mock_iot
+def test_delete_job():
+    client = boto3.client('iot', region_name='eu-west-1')
+    name = "my-thing"
+    job_id = "TestJob"
+    # thing
+    thing = client.create_thing(thingName=name)
+    thing.should.have.key('thingName').which.should.equal(name)
+    thing.should.have.key('thingArn')
+
+    job = client.create_job(
+        jobId=job_id,
+        targets=[thing["thingArn"]],
+        documentSource="https://s3-eu-west-1.amazonaws.com/bucket-name/job_document.json",
+        presignedUrlConfig={
+            'roleArn': 'arn:aws:iam::1:role/service-role/iot_job_role',
+            'expiresInSec': 123
+        },
+        targetSelection="CONTINUOUS",
+        jobExecutionsRolloutConfig={
+            'maximumPerMinute': 10
+        }
+    )
+
+    job.should.have.key('jobId').which.should.equal(job_id)
+    job.should.have.key('jobArn')
+
+    job = client.describe_job(jobId=job_id)
+    job.should.have.key('job')
+    job.should.have.key('job').which.should.have.key("jobId").which.should.equal(job_id)
+
+    client.delete_job(jobId=job_id)
+
+    client.list_jobs()['jobs'].should.have.length_of(0)
+
+
+@mock_iot
+def test_cancel_job():
+    client = boto3.client('iot', region_name='eu-west-1')
+    name = "my-thing"
+    job_id = "TestJob"
+    # thing
+    thing = client.create_thing(thingName=name)
+    thing.should.have.key('thingName').which.should.equal(name)
+    thing.should.have.key('thingArn')
+
+    job = client.create_job(
+        jobId=job_id,
+        targets=[thing["thingArn"]],
+        documentSource="https://s3-eu-west-1.amazonaws.com/bucket-name/job_document.json",
+        presignedUrlConfig={
+            'roleArn': 'arn:aws:iam::1:role/service-role/iot_job_role',
+            'expiresInSec': 123
+        },
+        targetSelection="CONTINUOUS",
+        jobExecutionsRolloutConfig={
+            'maximumPerMinute': 10
+        }
+    )
+
+    job.should.have.key('jobId').which.should.equal(job_id)
+    job.should.have.key('jobArn')
+
+    job = client.describe_job(jobId=job_id)
+    job.should.have.key('job')
+    job.should.have.key('job').which.should.have.key("jobId").which.should.equal(job_id)
+
+    job = client.cancel_job(jobId=job_id, reasonCode='Because', comment='You are')
+    job.should.have.key('jobId').which.should.equal(job_id)
+    job.should.have.key('jobArn')
+
+    job = client.describe_job(jobId=job_id)
+    job.should.have.key('job')
+    job.should.have.key('job').which.should.have.key("jobId").which.should.equal(job_id)
+    job.should.have.key('job').which.should.have.key("status").which.should.equal('CANCELED')
+    job.should.have.key('job').which.should.have.key("forceCanceled").which.should.equal(False)
+    job.should.have.key('job').which.should.have.key("reasonCode").which.should.equal('Because')
+    job.should.have.key('job').which.should.have.key("comment").which.should.equal('You are')
+
+
+@mock_iot
+def test_get_job_document_with_document_source():
+    client = boto3.client('iot', region_name='eu-west-1')
+    name = "my-thing"
+    job_id = "TestJob"
+    # thing
+    thing = client.create_thing(thingName=name)
+    thing.should.have.key('thingName').which.should.equal(name)
+    thing.should.have.key('thingArn')
+
+    job = client.create_job(
+        jobId=job_id,
+        targets=[thing["thingArn"]],
+        documentSource="https://s3-eu-west-1.amazonaws.com/bucket-name/job_document.json",
+        presignedUrlConfig={
+            'roleArn': 'arn:aws:iam::1:role/service-role/iot_job_role',
+            'expiresInSec': 123
+        },
+        targetSelection="CONTINUOUS",
+        jobExecutionsRolloutConfig={
+            'maximumPerMinute': 10
+        }
+    )
+
+    job.should.have.key('jobId').which.should.equal(job_id)
+    job.should.have.key('jobArn')
+
+    job_document = client.get_job_document(jobId=job_id)
+    job_document.should.have.key('document').which.should.equal('')
+
+
+@mock_iot
+def test_get_job_document_with_document():
+    client = boto3.client('iot', region_name='eu-west-1')
+    name = "my-thing"
+    job_id = "TestJob"
+    # thing
+    thing = client.create_thing(thingName=name)
+    thing.should.have.key('thingName').which.should.equal(name)
+    thing.should.have.key('thingArn')
+
+    # job document
+    job_document = {
+        "field": "value"
+    }
+
+    job = client.create_job(
+        jobId=job_id,
+        targets=[thing["thingArn"]],
+        document=json.dumps(job_document),
+        presignedUrlConfig={
+            'roleArn': 'arn:aws:iam::1:role/service-role/iot_job_role',
+            'expiresInSec': 123
+        },
+        targetSelection="CONTINUOUS",
+        jobExecutionsRolloutConfig={
+            'maximumPerMinute': 10
+        }
+    )
+
+    job.should.have.key('jobId').which.should.equal(job_id)
+    job.should.have.key('jobArn')
+
+    job_document = client.get_job_document(jobId=job_id)
+    job_document.should.have.key('document').which.should.equal("{\"field\": \"value\"}")
+
+
+@mock_iot
+def test_describe_job_execution():
+    client = boto3.client('iot', region_name='eu-west-1')
+    name = "my-thing"
+    job_id = "TestJob"
+    # thing
+    thing = client.create_thing(thingName=name)
+    thing.should.have.key('thingName').which.should.equal(name)
+    thing.should.have.key('thingArn')
+
+    # job document
+    job_document = {
+        "field": "value"
+    }
+
+    job = client.create_job(
+        jobId=job_id,
+        targets=[thing["thingArn"]],
+        document=json.dumps(job_document),
+        description="Description",
+        presignedUrlConfig={
+            'roleArn': 'arn:aws:iam::1:role/service-role/iot_job_role',
+            'expiresInSec': 123
+        },
+        targetSelection="CONTINUOUS",
+        jobExecutionsRolloutConfig={
+            'maximumPerMinute': 10
+        }
+    )
+
+    job.should.have.key('jobId').which.should.equal(job_id)
+    job.should.have.key('jobArn')
+    job.should.have.key('description')
+
+    job_execution = client.describe_job_execution(jobId=job_id, thingName=name)
+    job_execution.should.have.key('execution')
+    job_execution['execution'].should.have.key('jobId').which.should.equal(job_id)
+    job_execution['execution'].should.have.key('status').which.should.equal('QUEUED')
+    job_execution['execution'].should.have.key('forceCanceled').which.should.equal(False)
+    job_execution['execution'].should.have.key('statusDetails').which.should.equal({'detailsMap': {}})
+    job_execution['execution'].should.have.key('thingArn').which.should.equal(thing["thingArn"])
+    job_execution['execution'].should.have.key('queuedAt')
+    job_execution['execution'].should.have.key('startedAt')
+    job_execution['execution'].should.have.key('lastUpdatedAt')
+    job_execution['execution'].should.have.key('executionNumber').which.should.equal(123)
+    job_execution['execution'].should.have.key('versionNumber').which.should.equal(123)
+    job_execution['execution'].should.have.key('approximateSecondsBeforeTimedOut').which.should.equal(123)
+
+    job_execution = client.describe_job_execution(jobId=job_id, thingName=name, executionNumber=123)
+    job_execution.should.have.key('execution')
+    job_execution['execution'].should.have.key('jobId').which.should.equal(job_id)
+    job_execution['execution'].should.have.key('status').which.should.equal('QUEUED')
+    job_execution['execution'].should.have.key('forceCanceled').which.should.equal(False)
+    job_execution['execution'].should.have.key('statusDetails').which.should.equal({'detailsMap': {}})
+    job_execution['execution'].should.have.key('thingArn').which.should.equal(thing["thingArn"])
+    job_execution['execution'].should.have.key('queuedAt')
+    job_execution['execution'].should.have.key('startedAt')
+    job_execution['execution'].should.have.key('lastUpdatedAt')
+    job_execution['execution'].should.have.key('executionNumber').which.should.equal(123)
+    job_execution['execution'].should.have.key('versionNumber').which.should.equal(123)
+    job_execution['execution'].should.have.key('approximateSecondsBeforeTimedOut').which.should.equal(123)
+
+    try:
+        client.describe_job_execution(jobId=job_id, thingName=name, executionNumber=456)
+    except ClientError as exc:
+        error_code = exc.response['Error']['Code']
+        error_code.should.equal('ResourceNotFoundException')
+    else:
+        raise Exception("Should have raised error")
+
+
+@mock_iot
+def test_cancel_job_execution():
+    client = boto3.client('iot', region_name='eu-west-1')
+    name = "my-thing"
+    job_id = "TestJob"
+    # thing
+    thing = client.create_thing(thingName=name)
+    thing.should.have.key('thingName').which.should.equal(name)
+    thing.should.have.key('thingArn')
+
+    # job document
+    job_document = {
+        "field": "value"
+    }
+
+    job = client.create_job(
+        jobId=job_id,
+        targets=[thing["thingArn"]],
+        document=json.dumps(job_document),
+        description="Description",
+        presignedUrlConfig={
+            'roleArn': 'arn:aws:iam::1:role/service-role/iot_job_role',
+            'expiresInSec': 123
+        },
+        targetSelection="CONTINUOUS",
+        jobExecutionsRolloutConfig={
+            'maximumPerMinute': 10
+        }
+    )
+
+    job.should.have.key('jobId').which.should.equal(job_id)
+    job.should.have.key('jobArn')
+    job.should.have.key('description')
+
+    client.cancel_job_execution(jobId=job_id, thingName=name)
+    job_execution = client.describe_job_execution(jobId=job_id, thingName=name)
+    job_execution.should.have.key('execution')
+    job_execution['execution'].should.have.key('status').which.should.equal('CANCELED')
+
+
+@mock_iot
+def test_delete_job_execution():
+    client = boto3.client('iot', region_name='eu-west-1')
+    name = "my-thing"
+    job_id = "TestJob"
+    # thing
+    thing = client.create_thing(thingName=name)
+    thing.should.have.key('thingName').which.should.equal(name)
+    thing.should.have.key('thingArn')
+
+    # job document
+    job_document = {
+        "field": "value"
+    }
+
+    job = client.create_job(
+        jobId=job_id,
+        targets=[thing["thingArn"]],
+        document=json.dumps(job_document),
+        description="Description",
+        presignedUrlConfig={
+            'roleArn': 'arn:aws:iam::1:role/service-role/iot_job_role',
+            'expiresInSec': 123
+        },
+        targetSelection="CONTINUOUS",
+        jobExecutionsRolloutConfig={
+            'maximumPerMinute': 10
+        }
+    )
+
+    job.should.have.key('jobId').which.should.equal(job_id)
+    job.should.have.key('jobArn')
+    job.should.have.key('description')
+
+    client.delete_job_execution(jobId=job_id, thingName=name, executionNumber=123)
+    try:
+        client.describe_job_execution(jobId=job_id, thingName=name, executionNumber=123)
+    except ClientError as exc:
+        error_code = exc.response['Error']['Code']
+        error_code.should.equal('ResourceNotFoundException')
+    else:
+        raise Exception("Should have raised error")
+
+
+@mock_iot
+def test_list_job_executions_for_job():
+    client = boto3.client('iot', region_name='eu-west-1')
+    name = "my-thing"
+    job_id = "TestJob"
+    # thing
+    thing = client.create_thing(thingName=name)
+    thing.should.have.key('thingName').which.should.equal(name)
+    thing.should.have.key('thingArn')
+
+    # job document
+    job_document = {
+        "field": "value"
+    }
+
+    job = client.create_job(
+        jobId=job_id,
+        targets=[thing["thingArn"]],
+        document=json.dumps(job_document),
+        description="Description",
+        presignedUrlConfig={
+            'roleArn': 'arn:aws:iam::1:role/service-role/iot_job_role',
+            'expiresInSec': 123
+        },
+        targetSelection="CONTINUOUS",
+        jobExecutionsRolloutConfig={
+            'maximumPerMinute': 10
+        }
+    )
+
+    job.should.have.key('jobId').which.should.equal(job_id)
+    job.should.have.key('jobArn')
+    job.should.have.key('description')
+
+    job_execution = client.list_job_executions_for_job(jobId=job_id)
+    job_execution.should.have.key('executionSummaries')
+    job_execution['executionSummaries'][0].should.have.key('thingArn').which.should.equal(thing["thingArn"])
+
+
+@mock_iot
+def test_list_job_executions_for_thing():
+    client = boto3.client('iot', region_name='eu-west-1')
+    name = "my-thing"
+    job_id = "TestJob"
+    # thing
+    thing = client.create_thing(thingName=name)
+    thing.should.have.key('thingName').which.should.equal(name)
+    thing.should.have.key('thingArn')
+
+    # job document
+    job_document = {
+        "field": "value"
+    }
+
+    job = client.create_job(
+        jobId=job_id,
+        targets=[thing["thingArn"]],
+        document=json.dumps(job_document),
+        description="Description",
+        presignedUrlConfig={
+            'roleArn': 'arn:aws:iam::1:role/service-role/iot_job_role',
+            'expiresInSec': 123
+        },
+        targetSelection="CONTINUOUS",
+        jobExecutionsRolloutConfig={
+            'maximumPerMinute': 10
+        }
+    )
+
+    job.should.have.key('jobId').which.should.equal(job_id)
+    job.should.have.key('jobArn')
+    job.should.have.key('description')
+
+    job_execution = client.list_job_executions_for_thing(thingName=name)
+    job_execution.should.have.key('executionSummaries')
+    job_execution['executionSummaries'][0].should.have.key('jobId').which.should.equal(job_id)
+