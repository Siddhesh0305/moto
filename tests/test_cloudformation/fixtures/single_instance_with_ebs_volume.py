--- conflicted
+++ resolved
@@ -1,608 +1,260 @@
-<<<<<<< HEAD
-from __future__ import unicode_literals
-
-template = {
-    "Description": "AWS CloudFormation Sample Template Gollum_Single_Instance_With_EBS_Volume: Gollum is a simple wiki system built on top of Git that powers GitHub Wikis. This template installs a Gollum Wiki stack on a single EC2 instance with an EBS volume for storage and demonstrates using the AWS CloudFormation bootstrap scripts to install the packages and files necessary at instance launch time. **WARNING** This template creates an Amazon EC2 instance and an EBS volume. You will be billed for the AWS resources used if you create a stack from this template.",
-    "Parameters": {
-        "SSHLocation": {
-            "ConstraintDescription": "must be a valid IP CIDR range of the form x.x.x.x/x.",
-            "Description": "The IP address range that can be used to SSH to the EC2 instances",
-            "Default": "0.0.0.0/0",
-            "MinLength": "9",
-            "AllowedPattern": "(\\d{1,3})\\.(\\d{1,3})\\.(\\d{1,3})\\.(\\d{1,3})/(\\d{1,2})",
-            "MaxLength": "18",
-            "Type": "String"
-        },
-        "KeyName": {
-            "Type": "String",
-            "Description": "Name of an existing EC2 KeyPair to enable SSH access to the instances",
-            "MinLength": "1",
-            "AllowedPattern": "[\\x20-\\x7E]*",
-            "MaxLength": "255",
-            "ConstraintDescription": "can contain only ASCII characters."
-        },
-        "InstanceType": {
-            "Default": "m1.small",
-            "ConstraintDescription": "must be a valid EC2 instance type.",
-            "Type": "String",
-            "Description": "WebServer EC2 instance type",
-            "AllowedValues": [
-                "t1.micro",
-                "m1.small",
-                "m1.medium",
-                "m1.large",
-                "m1.xlarge",
-                "m2.xlarge",
-                "m2.2xlarge",
-                "m2.4xlarge",
-                "m3.xlarge",
-                "m3.2xlarge",
-                "c1.medium",
-                "c1.xlarge",
-                "cc1.4xlarge",
-                "cc2.8xlarge",
-                "cg1.4xlarge"
-            ]
-        },
-        "VolumeSize": {
-            "Description": "WebServer EC2 instance type",
-            "Default": "5",
-            "Type": "Number",
-            "MaxValue": "1024",
-            "MinValue": "5",
-            "ConstraintDescription": "must be between 5 and 1024 Gb."
-        }
-    },
-    "AWSTemplateFormatVersion": "2010-09-09",
-    "Outputs": {
-        "WebsiteURL": {
-            "Description": "URL for Gollum wiki",
-            "Value": {
-                "Fn::Join": [
-                    "",
-                    [
-                        "http://",
-                        {
-                            "Fn::GetAtt": [
-                                "WebServer",
-                                "PublicDnsName"
-                            ]
-                        }
-                    ]
-                ]
-            }
-        }
-    },
-    "Resources": {
-        "WebServerSecurityGroup": {
-            "Type": "AWS::EC2::SecurityGroup",
-            "Properties": {
-                "SecurityGroupIngress": [
-                    {
-                        "ToPort": "80",
-                        "IpProtocol": "tcp",
-                        "CidrIp": "0.0.0.0/0",
-                        "FromPort": "80"
-                    },
-                    {
-                        "ToPort": "22",
-                        "IpProtocol": "tcp",
-                        "CidrIp": {
-                            "Ref": "SSHLocation"
-                        },
-                        "FromPort": "22"
-                    }
-                ],
-                "GroupDescription": "Enable SSH access and HTTP access on the inbound port"
-            }
-        },
-        "WebServer": {
-            "Type": "AWS::EC2::Instance",
-            "Properties": {
-                "UserData": {
-                    "Fn::Base64": {
-                        "Fn::Join": [
-                            "",
-                            [
-                                "#!/bin/bash -v\n",
-                                "yum update -y aws-cfn-bootstrap\n",
-                                "# Helper function\n",
-                                "function error_exit\n",
-                                "{\n",
-                                "  /opt/aws/bin/cfn-signal -e 1 -r \"$1\" '",
-                                {
-                                    "Ref": "WaitHandle"
-                                },
-                                "'\n",
-                                "  exit 1\n",
-                                "}\n",
-                                "# Install Rails packages\n",
-                                "/opt/aws/bin/cfn-init -s ",
-                                {
-                                    "Ref": "AWS::StackId"
-                                },
-                                " -r WebServer ",
-                                "    --region ",
-                                {
-                                    "Ref": "AWS::Region"
-                                },
-                                " || error_exit 'Failed to run cfn-init'\n",
-                                "# Wait for the EBS volume to show up\n",
-                                "while [ ! -e /dev/sdh ]; do echo Waiting for EBS volume to attach; sleep 5; done\n",
-                                "# Format the EBS volume and mount it\n",
-                                "mkdir /var/wikidata\n",
-                                "/sbin/mkfs -t ext3 /dev/sdh1\n",
-                                "mount /dev/sdh1 /var/wikidata\n",
-                                "# Initialize the wiki and fire up the server\n",
-                                "cd /var/wikidata\n",
-                                "git init\n",
-                                "gollum --port 80 --host 0.0.0.0 &\n",
-                                "# If all is well so signal success\n",
-                                "/opt/aws/bin/cfn-signal -e $? -r \"Rails application setup complete\" '",
-                                {
-                                    "Ref": "WaitHandle"
-                                },
-                                "'\n"
-                            ]
-                        ]
-                    }
-                },
-                "KeyName": {
-                    "Ref": "KeyName"
-                },
-                "SecurityGroups": [
-                    {
-                        "Ref": "WebServerSecurityGroup"
-                    }
-                ],
-                "InstanceType": {
-                    "Ref": "InstanceType"
-                },
-                "ImageId": {
-                    "Fn::FindInMap": [
-                        "AWSRegionArch2AMI",
-                        {
-                            "Ref": "AWS::Region"
-                        },
-                        {
-                            "Fn::FindInMap": [
-                                "AWSInstanceType2Arch",
-                                {
-                                    "Ref": "InstanceType"
-                                },
-                                "Arch"
-                            ]
-                        }
-                    ]
-                }
-            },
-            "Metadata": {
-                "AWS::CloudFormation::Init": {
-                    "config": {
-                        "packages": {
-                            "rubygems": {
-                                "nokogiri": [
-                                    "1.5.10"
-                                ],
-                                "rdiscount": [],
-                                "gollum": [
-                                    "1.1.1"
-                                ]
-                            },
-                            "yum": {
-                                "libxslt-devel": [],
-                                "gcc": [],
-                                "git": [],
-                                "rubygems": [],
-                                "ruby-devel": [],
-                                "ruby-rdoc": [],
-                                "make": [],
-                                "libxml2-devel": []
-                            }
-                        }
-                    }
-                }
-            }
-        },
-        "DataVolume": {
-            "Type": "AWS::EC2::Volume",
-            "Properties": {
-                "Tags": [
-                    {
-                        "Value": "Gollum Data Volume",
-                        "Key": "Usage"
-                    }
-                ],
-                "AvailabilityZone": {
-                    "Fn::GetAtt": [
-                        "WebServer",
-                        "AvailabilityZone"
-                    ]
-                },
-                "Size": "100",
-            }
-        },
-        "MountPoint": {
-            "Type": "AWS::EC2::VolumeAttachment",
-            "Properties": {
-                "InstanceId": {
-                    "Ref": "WebServer"
-                },
-                "Device": "/dev/sdh",
-                "VolumeId": {
-                    "Ref": "DataVolume"
-                }
-            }
-        },
-        "WaitCondition": {
-            "DependsOn": "MountPoint",
-            "Type": "AWS::CloudFormation::WaitCondition",
-            "Properties": {
-                "Handle": {
-                    "Ref": "WaitHandle"
-                },
-                "Timeout": "300"
-            },
-            "Metadata": {
-                "Comment1": "Note that the WaitCondition is dependent on the volume mount point allowing the volume to be created and attached to the EC2 instance",
-                "Comment2": "The instance bootstrap script waits for the volume to be attached to the instance prior to installing Gollum and signalling completion"
-            }
-        },
-        "WaitHandle": {
-            "Type": "AWS::CloudFormation::WaitConditionHandle"
-        }
-    },
-    "Mappings": {
-        "AWSInstanceType2Arch": {
-            "m3.2xlarge": {
-                "Arch": "64"
-            },
-            "m2.2xlarge": {
-                "Arch": "64"
-            },
-            "m1.small": {
-                "Arch": "64"
-            },
-            "c1.medium": {
-                "Arch": "64"
-            },
-            "cg1.4xlarge": {
-                "Arch": "64HVM"
-            },
-            "m2.xlarge": {
-                "Arch": "64"
-            },
-            "t1.micro": {
-                "Arch": "64"
-            },
-            "cc1.4xlarge": {
-                "Arch": "64HVM"
-            },
-            "m1.medium": {
-                "Arch": "64"
-            },
-            "cc2.8xlarge": {
-                "Arch": "64HVM"
-            },
-            "m1.large": {
-                "Arch": "64"
-            },
-            "m1.xlarge": {
-                "Arch": "64"
-            },
-            "m2.4xlarge": {
-                "Arch": "64"
-            },
-            "c1.xlarge": {
-                "Arch": "64"
-            },
-            "m3.xlarge": {
-                "Arch": "64"
-            }
-        },
-        "AWSRegionArch2AMI": {
-            "ap-southeast-1": {
-                "64HVM": "NOT_YET_SUPPORTED",
-                "32": "ami-b4b0cae6",
-                "64": "ami-beb0caec"
-            },
-            "ap-southeast-2": {
-                "64HVM": "NOT_YET_SUPPORTED",
-                "32": "ami-b3990e89",
-                "64": "ami-bd990e87"
-            },
-            "us-west-2": {
-                "64HVM": "NOT_YET_SUPPORTED",
-                "32": "ami-38fe7308",
-                "64": "ami-30fe7300"
-            },
-            "us-east-1": {
-                "64HVM": "ami-0da96764",
-                "32": "ami-31814f58",
-                "64": "ami-1b814f72"
-            },
-            "ap-northeast-1": {
-                "64HVM": "NOT_YET_SUPPORTED",
-                "32": "ami-0644f007",
-                "64": "ami-0a44f00b"
-            },
-            "us-west-1": {
-                "64HVM": "NOT_YET_SUPPORTED",
-                "32": "ami-11d68a54",
-                "64": "ami-1bd68a5e"
-            },
-            "eu-west-1": {
-                "64HVM": "NOT_YET_SUPPORTED",
-                "32": "ami-973b06e3",
-                "64": "ami-953b06e1"
-            },
-            "sa-east-1": {
-                "64HVM": "NOT_YET_SUPPORTED",
-                "32": "ami-3e3be423",
-                "64": "ami-3c3be421"
-            }
-        }
-    }
-}
-=======
-from __future__ import unicode_literals
-
-template = {
-    "Description": "AWS CloudFormation Sample Template Gollum_Single_Instance_With_EBS_Volume: Gollum is a simple wiki system built on top of Git that powers GitHub Wikis. This template installs a Gollum Wiki stack on a single EC2 instance with an EBS volume for storage and demonstrates using the AWS CloudFormation bootstrap scripts to install the packages and files necessary at instance launch time. **WARNING** This template creates an Amazon EC2 instance and an EBS volume. You will be billed for the AWS resources used if you create a stack from this template.",
-    "Parameters": {
-        "SSHLocation": {
-            "ConstraintDescription": "must be a valid IP CIDR range of the form x.x.x.x/x.",
-            "Description": "The IP address range that can be used to SSH to the EC2 instances",
-            "Default": "0.0.0.0/0",
-            "MinLength": "9",
-            "AllowedPattern": "(\\d{1,3})\\.(\\d{1,3})\\.(\\d{1,3})\\.(\\d{1,3})/(\\d{1,2})",
-            "MaxLength": "18",
-            "Type": "String",
-        },
-        "KeyName": {
-            "Type": "String",
-            "Description": "Name of an existing EC2 KeyPair to enable SSH access to the instances",
-            "MinLength": "1",
-            "AllowedPattern": "[\\x20-\\x7E]*",
-            "MaxLength": "255",
-            "ConstraintDescription": "can contain only ASCII characters.",
-        },
-        "InstanceType": {
-            "Default": "m1.small",
-            "ConstraintDescription": "must be a valid EC2 instance type.",
-            "Type": "String",
-            "Description": "WebServer EC2 instance type",
-            "AllowedValues": [
-                "t1.micro",
-                "m1.small",
-                "m1.medium",
-                "m1.large",
-                "m1.xlarge",
-                "m2.xlarge",
-                "m2.2xlarge",
-                "m2.4xlarge",
-                "m3.xlarge",
-                "m3.2xlarge",
-                "c1.medium",
-                "c1.xlarge",
-                "cc1.4xlarge",
-                "cc2.8xlarge",
-                "cg1.4xlarge",
-            ],
-        },
-        "VolumeSize": {
-            "Description": "WebServer EC2 instance type",
-            "Default": "5",
-            "Type": "Number",
-            "MaxValue": "1024",
-            "MinValue": "5",
-            "ConstraintDescription": "must be between 5 and 1024 Gb.",
-        },
-    },
-    "AWSTemplateFormatVersion": "2010-09-09",
-    "Outputs": {
-        "WebsiteURL": {
-            "Description": "URL for Gollum wiki",
-            "Value": {
-                "Fn::Join": [
-                    "",
-                    ["http://", {"Fn::GetAtt": ["WebServer", "PublicDnsName"]}],
-                ]
-            },
-        }
-    },
-    "Resources": {
-        "WebServerSecurityGroup": {
-            "Type": "AWS::EC2::SecurityGroup",
-            "Properties": {
-                "SecurityGroupIngress": [
-                    {
-                        "ToPort": "80",
-                        "IpProtocol": "tcp",
-                        "CidrIp": "0.0.0.0/0",
-                        "FromPort": "80",
-                    },
-                    {
-                        "ToPort": "22",
-                        "IpProtocol": "tcp",
-                        "CidrIp": {"Ref": "SSHLocation"},
-                        "FromPort": "22",
-                    },
-                ],
-                "GroupDescription": "Enable SSH access and HTTP access on the inbound port",
-            },
-        },
-        "WebServer": {
-            "Type": "AWS::EC2::Instance",
-            "Properties": {
-                "UserData": {
-                    "Fn::Base64": {
-                        "Fn::Join": [
-                            "",
-                            [
-                                "#!/bin/bash -v\n",
-                                "yum update -y aws-cfn-bootstrap\n",
-                                "# Helper function\n",
-                                "function error_exit\n",
-                                "{\n",
-                                '  /opt/aws/bin/cfn-signal -e 1 -r "$1" \'',
-                                {"Ref": "WaitHandle"},
-                                "'\n",
-                                "  exit 1\n",
-                                "}\n",
-                                "# Install Rails packages\n",
-                                "/opt/aws/bin/cfn-init -s ",
-                                {"Ref": "AWS::StackId"},
-                                " -r WebServer ",
-                                "    --region ",
-                                {"Ref": "AWS::Region"},
-                                " || error_exit 'Failed to run cfn-init'\n",
-                                "# Wait for the EBS volume to show up\n",
-                                "while [ ! -e /dev/sdh ]; do echo Waiting for EBS volume to attach; sleep 5; done\n",
-                                "# Format the EBS volume and mount it\n",
-                                "mkdir /var/wikidata\n",
-                                "/sbin/mkfs -t ext3 /dev/sdh1\n",
-                                "mount /dev/sdh1 /var/wikidata\n",
-                                "# Initialize the wiki and fire up the server\n",
-                                "cd /var/wikidata\n",
-                                "git init\n",
-                                "gollum --port 80 --host 0.0.0.0 &\n",
-                                "# If all is well so signal success\n",
-                                '/opt/aws/bin/cfn-signal -e $? -r "Rails application setup complete" \'',
-                                {"Ref": "WaitHandle"},
-                                "'\n",
-                            ],
-                        ]
-                    }
-                },
-                "KeyName": {"Ref": "KeyName"},
-                "SecurityGroups": [{"Ref": "WebServerSecurityGroup"}],
-                "InstanceType": {"Ref": "InstanceType"},
-                "ImageId": {
-                    "Fn::FindInMap": [
-                        "AWSRegionArch2AMI",
-                        {"Ref": "AWS::Region"},
-                        {
-                            "Fn::FindInMap": [
-                                "AWSInstanceType2Arch",
-                                {"Ref": "InstanceType"},
-                                "Arch",
-                            ]
-                        },
-                    ]
-                },
-            },
-            "Metadata": {
-                "AWS::CloudFormation::Init": {
-                    "config": {
-                        "packages": {
-                            "rubygems": {
-                                "nokogiri": ["1.5.10"],
-                                "rdiscount": [],
-                                "gollum": ["1.1.1"],
-                            },
-                            "yum": {
-                                "libxslt-devel": [],
-                                "gcc": [],
-                                "git": [],
-                                "rubygems": [],
-                                "ruby-devel": [],
-                                "ruby-rdoc": [],
-                                "make": [],
-                                "libxml2-devel": [],
-                            },
-                        }
-                    }
-                }
-            },
-        },
-        "DataVolume": {
-            "Type": "AWS::EC2::Volume",
-            "Properties": {
-                "Tags": [{"Value": "Gollum Data Volume", "Key": "Usage"}],
-                "AvailabilityZone": {"Fn::GetAtt": ["WebServer", "AvailabilityZone"]},
-                "Size": "100",
-            },
-        },
-        "MountPoint": {
-            "Type": "AWS::EC2::VolumeAttachment",
-            "Properties": {
-                "InstanceId": {"Ref": "WebServer"},
-                "Device": "/dev/sdh",
-                "VolumeId": {"Ref": "DataVolume"},
-            },
-        },
-        "WaitCondition": {
-            "DependsOn": "MountPoint",
-            "Type": "AWS::CloudFormation::WaitCondition",
-            "Properties": {"Handle": {"Ref": "WaitHandle"}, "Timeout": "300"},
-            "Metadata": {
-                "Comment1": "Note that the WaitCondition is dependent on the volume mount point allowing the volume to be created and attached to the EC2 instance",
-                "Comment2": "The instance bootstrap script waits for the volume to be attached to the instance prior to installing Gollum and signalling completion",
-            },
-        },
-        "WaitHandle": {"Type": "AWS::CloudFormation::WaitConditionHandle"},
-    },
-    "Mappings": {
-        "AWSInstanceType2Arch": {
-            "m3.2xlarge": {"Arch": "64"},
-            "m2.2xlarge": {"Arch": "64"},
-            "m1.small": {"Arch": "64"},
-            "c1.medium": {"Arch": "64"},
-            "cg1.4xlarge": {"Arch": "64HVM"},
-            "m2.xlarge": {"Arch": "64"},
-            "t1.micro": {"Arch": "64"},
-            "cc1.4xlarge": {"Arch": "64HVM"},
-            "m1.medium": {"Arch": "64"},
-            "cc2.8xlarge": {"Arch": "64HVM"},
-            "m1.large": {"Arch": "64"},
-            "m1.xlarge": {"Arch": "64"},
-            "m2.4xlarge": {"Arch": "64"},
-            "c1.xlarge": {"Arch": "64"},
-            "m3.xlarge": {"Arch": "64"},
-        },
-        "AWSRegionArch2AMI": {
-            "ap-southeast-1": {
-                "64HVM": "NOT_YET_SUPPORTED",
-                "32": "ami-b4b0cae6",
-                "64": "ami-beb0caec",
-            },
-            "ap-southeast-2": {
-                "64HVM": "NOT_YET_SUPPORTED",
-                "32": "ami-b3990e89",
-                "64": "ami-bd990e87",
-            },
-            "us-west-2": {
-                "64HVM": "NOT_YET_SUPPORTED",
-                "32": "ami-38fe7308",
-                "64": "ami-30fe7300",
-            },
-            "us-east-1": {
-                "64HVM": "ami-0da96764",
-                "32": "ami-31814f58",
-                "64": "ami-1b814f72",
-            },
-            "ap-northeast-1": {
-                "64HVM": "NOT_YET_SUPPORTED",
-                "32": "ami-0644f007",
-                "64": "ami-0a44f00b",
-            },
-            "us-west-1": {
-                "64HVM": "NOT_YET_SUPPORTED",
-                "32": "ami-11d68a54",
-                "64": "ami-1bd68a5e",
-            },
-            "eu-west-1": {
-                "64HVM": "NOT_YET_SUPPORTED",
-                "32": "ami-973b06e3",
-                "64": "ami-953b06e1",
-            },
-            "sa-east-1": {
-                "64HVM": "NOT_YET_SUPPORTED",
-                "32": "ami-3e3be423",
-                "64": "ami-3c3be421",
-            },
-        },
-    },
-}
->>>>>>> b8a1f852
+from __future__ import unicode_literals
+
+template = {
+    "Description": "AWS CloudFormation Sample Template Gollum_Single_Instance_With_EBS_Volume: Gollum is a simple wiki system built on top of Git that powers GitHub Wikis. This template installs a Gollum Wiki stack on a single EC2 instance with an EBS volume for storage and demonstrates using the AWS CloudFormation bootstrap scripts to install the packages and files necessary at instance launch time. **WARNING** This template creates an Amazon EC2 instance and an EBS volume. You will be billed for the AWS resources used if you create a stack from this template.",
+    "Parameters": {
+        "SSHLocation": {
+            "ConstraintDescription": "must be a valid IP CIDR range of the form x.x.x.x/x.",
+            "Description": "The IP address range that can be used to SSH to the EC2 instances",
+            "Default": "0.0.0.0/0",
+            "MinLength": "9",
+            "AllowedPattern": "(\\d{1,3})\\.(\\d{1,3})\\.(\\d{1,3})\\.(\\d{1,3})/(\\d{1,2})",
+            "MaxLength": "18",
+            "Type": "String",
+        },
+        "KeyName": {
+            "Type": "String",
+            "Description": "Name of an existing EC2 KeyPair to enable SSH access to the instances",
+            "MinLength": "1",
+            "AllowedPattern": "[\\x20-\\x7E]*",
+            "MaxLength": "255",
+            "ConstraintDescription": "can contain only ASCII characters.",
+        },
+        "InstanceType": {
+            "Default": "m1.small",
+            "ConstraintDescription": "must be a valid EC2 instance type.",
+            "Type": "String",
+            "Description": "WebServer EC2 instance type",
+            "AllowedValues": [
+                "t1.micro",
+                "m1.small",
+                "m1.medium",
+                "m1.large",
+                "m1.xlarge",
+                "m2.xlarge",
+                "m2.2xlarge",
+                "m2.4xlarge",
+                "m3.xlarge",
+                "m3.2xlarge",
+                "c1.medium",
+                "c1.xlarge",
+                "cc1.4xlarge",
+                "cc2.8xlarge",
+                "cg1.4xlarge",
+            ],
+        },
+        "VolumeSize": {
+            "Description": "WebServer EC2 instance type",
+            "Default": "5",
+            "Type": "Number",
+            "MaxValue": "1024",
+            "MinValue": "5",
+            "ConstraintDescription": "must be between 5 and 1024 Gb.",
+        },
+    },
+    "AWSTemplateFormatVersion": "2010-09-09",
+    "Outputs": {
+        "WebsiteURL": {
+            "Description": "URL for Gollum wiki",
+            "Value": {
+                "Fn::Join": [
+                    "",
+                    ["http://", {"Fn::GetAtt": ["WebServer", "PublicDnsName"]}],
+                ]
+            },
+        }
+    },
+    "Resources": {
+        "WebServerSecurityGroup": {
+            "Type": "AWS::EC2::SecurityGroup",
+            "Properties": {
+                "SecurityGroupIngress": [
+                    {
+                        "ToPort": "80",
+                        "IpProtocol": "tcp",
+                        "CidrIp": "0.0.0.0/0",
+                        "FromPort": "80",
+                    },
+                    {
+                        "ToPort": "22",
+                        "IpProtocol": "tcp",
+                        "CidrIp": {"Ref": "SSHLocation"},
+                        "FromPort": "22",
+                    },
+                ],
+                "GroupDescription": "Enable SSH access and HTTP access on the inbound port",
+            },
+        },
+        "WebServer": {
+            "Type": "AWS::EC2::Instance",
+            "Properties": {
+                "UserData": {
+                    "Fn::Base64": {
+                        "Fn::Join": [
+                            "",
+                            [
+                                "#!/bin/bash -v\n",
+                                "yum update -y aws-cfn-bootstrap\n",
+                                "# Helper function\n",
+                                "function error_exit\n",
+                                "{\n",
+                                '  /opt/aws/bin/cfn-signal -e 1 -r "$1" \'',
+                                {"Ref": "WaitHandle"},
+                                "'\n",
+                                "  exit 1\n",
+                                "}\n",
+                                "# Install Rails packages\n",
+                                "/opt/aws/bin/cfn-init -s ",
+                                {"Ref": "AWS::StackId"},
+                                " -r WebServer ",
+                                "    --region ",
+                                {"Ref": "AWS::Region"},
+                                " || error_exit 'Failed to run cfn-init'\n",
+                                "# Wait for the EBS volume to show up\n",
+                                "while [ ! -e /dev/sdh ]; do echo Waiting for EBS volume to attach; sleep 5; done\n",
+                                "# Format the EBS volume and mount it\n",
+                                "mkdir /var/wikidata\n",
+                                "/sbin/mkfs -t ext3 /dev/sdh1\n",
+                                "mount /dev/sdh1 /var/wikidata\n",
+                                "# Initialize the wiki and fire up the server\n",
+                                "cd /var/wikidata\n",
+                                "git init\n",
+                                "gollum --port 80 --host 0.0.0.0 &\n",
+                                "# If all is well so signal success\n",
+                                '/opt/aws/bin/cfn-signal -e $? -r "Rails application setup complete" \'',
+                                {"Ref": "WaitHandle"},
+                                "'\n",
+                            ],
+                        ]
+                    }
+                },
+                "KeyName": {"Ref": "KeyName"},
+                "SecurityGroups": [{"Ref": "WebServerSecurityGroup"}],
+                "InstanceType": {"Ref": "InstanceType"},
+                "ImageId": {
+                    "Fn::FindInMap": [
+                        "AWSRegionArch2AMI",
+                        {"Ref": "AWS::Region"},
+                        {
+                            "Fn::FindInMap": [
+                                "AWSInstanceType2Arch",
+                                {"Ref": "InstanceType"},
+                                "Arch",
+                            ]
+                        },
+                    ]
+                },
+            },
+            "Metadata": {
+                "AWS::CloudFormation::Init": {
+                    "config": {
+                        "packages": {
+                            "rubygems": {
+                                "nokogiri": ["1.5.10"],
+                                "rdiscount": [],
+                                "gollum": ["1.1.1"],
+                            },
+                            "yum": {
+                                "libxslt-devel": [],
+                                "gcc": [],
+                                "git": [],
+                                "rubygems": [],
+                                "ruby-devel": [],
+                                "ruby-rdoc": [],
+                                "make": [],
+                                "libxml2-devel": [],
+                            },
+                        }
+                    }
+                }
+            },
+        },
+        "DataVolume": {
+            "Type": "AWS::EC2::Volume",
+            "Properties": {
+                "Tags": [{"Value": "Gollum Data Volume", "Key": "Usage"}],
+                "AvailabilityZone": {"Fn::GetAtt": ["WebServer", "AvailabilityZone"]},
+                "Size": "100",
+            },
+        },
+        "MountPoint": {
+            "Type": "AWS::EC2::VolumeAttachment",
+            "Properties": {
+                "InstanceId": {"Ref": "WebServer"},
+                "Device": "/dev/sdh",
+                "VolumeId": {"Ref": "DataVolume"},
+            },
+        },
+        "WaitCondition": {
+            "DependsOn": "MountPoint",
+            "Type": "AWS::CloudFormation::WaitCondition",
+            "Properties": {"Handle": {"Ref": "WaitHandle"}, "Timeout": "300"},
+            "Metadata": {
+                "Comment1": "Note that the WaitCondition is dependent on the volume mount point allowing the volume to be created and attached to the EC2 instance",
+                "Comment2": "The instance bootstrap script waits for the volume to be attached to the instance prior to installing Gollum and signalling completion",
+            },
+        },
+        "WaitHandle": {"Type": "AWS::CloudFormation::WaitConditionHandle"},
+    },
+    "Mappings": {
+        "AWSInstanceType2Arch": {
+            "m3.2xlarge": {"Arch": "64"},
+            "m2.2xlarge": {"Arch": "64"},
+            "m1.small": {"Arch": "64"},
+            "c1.medium": {"Arch": "64"},
+            "cg1.4xlarge": {"Arch": "64HVM"},
+            "m2.xlarge": {"Arch": "64"},
+            "t1.micro": {"Arch": "64"},
+            "cc1.4xlarge": {"Arch": "64HVM"},
+            "m1.medium": {"Arch": "64"},
+            "cc2.8xlarge": {"Arch": "64HVM"},
+            "m1.large": {"Arch": "64"},
+            "m1.xlarge": {"Arch": "64"},
+            "m2.4xlarge": {"Arch": "64"},
+            "c1.xlarge": {"Arch": "64"},
+            "m3.xlarge": {"Arch": "64"},
+        },
+        "AWSRegionArch2AMI": {
+            "ap-southeast-1": {
+                "64HVM": "NOT_YET_SUPPORTED",
+                "32": "ami-b4b0cae6",
+                "64": "ami-beb0caec",
+            },
+            "ap-southeast-2": {
+                "64HVM": "NOT_YET_SUPPORTED",
+                "32": "ami-b3990e89",
+                "64": "ami-bd990e87",
+            },
+            "us-west-2": {
+                "64HVM": "NOT_YET_SUPPORTED",
+                "32": "ami-38fe7308",
+                "64": "ami-30fe7300",
+            },
+            "us-east-1": {
+                "64HVM": "ami-0da96764",
+                "32": "ami-31814f58",
+                "64": "ami-1b814f72",
+            },
+            "ap-northeast-1": {
+                "64HVM": "NOT_YET_SUPPORTED",
+                "32": "ami-0644f007",
+                "64": "ami-0a44f00b",
+            },
+            "us-west-1": {
+                "64HVM": "NOT_YET_SUPPORTED",
+                "32": "ami-11d68a54",
+                "64": "ami-1bd68a5e",
+            },
+            "eu-west-1": {
+                "64HVM": "NOT_YET_SUPPORTED",
+                "32": "ami-973b06e3",
+                "64": "ami-953b06e1",
+            },
+            "sa-east-1": {
+                "64HVM": "NOT_YET_SUPPORTED",
+                "32": "ami-3e3be423",
+                "64": "ami-3c3be421",
+            },
+        },
+    },
+}