--- conflicted
+++ resolved
@@ -1,663 +1,3 @@
-<<<<<<< HEAD
-from __future__ import unicode_literals
-import time
-from datetime import datetime
-
-import boto
-import pytz
-from boto.emr.bootstrap_action import BootstrapAction
-from boto.emr.instance_group import InstanceGroup
-from boto.emr.step import StreamingStep
-
-import six
-import sure  # noqa
-
-from moto import mock_emr_deprecated
-from tests.helpers import requires_boto_gte
-
-
-run_jobflow_args = dict(
-    job_flow_role='EMR_EC2_DefaultRole',
-    keep_alive=True,
-    log_uri='s3://some_bucket/jobflow_logs',
-    master_instance_type='c1.medium',
-    name='My jobflow',
-    num_instances=2,
-    service_role='EMR_DefaultRole',
-    slave_instance_type='c1.medium',
-)
-
-
-input_instance_groups = [
-    InstanceGroup(1, 'MASTER', 'c1.medium', 'ON_DEMAND', 'master'),
-    InstanceGroup(3, 'CORE', 'c1.medium', 'ON_DEMAND', 'core'),
-    InstanceGroup(6, 'TASK', 'c1.large', 'SPOT', 'task-1', '0.07'),
-    InstanceGroup(10, 'TASK', 'c1.xlarge', 'SPOT', 'task-2', '0.05'),
-]
-
-
-@mock_emr_deprecated
-def test_describe_cluster():
-    conn = boto.connect_emr()
-    args = run_jobflow_args.copy()
-    args.update(dict(
-        api_params={
-            'Applications.member.1.Name': 'Spark',
-            'Applications.member.1.Version': '2.4.2',
-            'Configurations.member.1.Classification': 'yarn-site',
-            'Configurations.member.1.Properties.entry.1.key': 'someproperty',
-            'Configurations.member.1.Properties.entry.1.value': 'somevalue',
-            'Configurations.member.1.Properties.entry.2.key': 'someotherproperty',
-            'Configurations.member.1.Properties.entry.2.value': 'someothervalue',
-            'Instances.EmrManagedMasterSecurityGroup': 'master-security-group',
-            'Instances.Ec2SubnetId': 'subnet-8be41cec',
-        },
-        availability_zone='us-east-2b',
-        ec2_keyname='mykey',
-        job_flow_role='EMR_EC2_DefaultRole',
-        keep_alive=False,
-        log_uri='s3://some_bucket/jobflow_logs',
-        name='My jobflow',
-        service_role='EMR_DefaultRole',
-        visible_to_all_users=True,
-    ))
-    cluster_id = conn.run_jobflow(**args)
-    input_tags = {'tag1': 'val1', 'tag2': 'val2'}
-    conn.add_tags(cluster_id, input_tags)
-
-    cluster = conn.describe_cluster(cluster_id)
-    cluster.applications[0].name.should.equal('Spark')
-    cluster.applications[0].version.should.equal('2.4.2')
-    cluster.autoterminate.should.equal('true')
-
-    # configurations appear not be supplied as attributes?
-
-    attrs = cluster.ec2instanceattributes
-    # AdditionalMasterSecurityGroups
-    # AdditionalSlaveSecurityGroups
-    attrs.ec2availabilityzone.should.equal(args['availability_zone'])
-    attrs.ec2keyname.should.equal(args['ec2_keyname'])
-    attrs.ec2subnetid.should.equal(args['api_params']['Instances.Ec2SubnetId'])
-    # EmrManagedMasterSecurityGroups
-    # EmrManagedSlaveSecurityGroups
-    attrs.iaminstanceprofile.should.equal(args['job_flow_role'])
-    # ServiceAccessSecurityGroup
-
-    cluster.id.should.equal(cluster_id)
-    cluster.loguri.should.equal(args['log_uri'])
-    cluster.masterpublicdnsname.should.be.a(six.string_types)
-    cluster.name.should.equal(args['name'])
-    int(cluster.normalizedinstancehours).should.equal(0)
-    # cluster.release_label
-    cluster.shouldnt.have.property('requestedamiversion')
-    cluster.runningamiversion.should.equal('1.0.0')
-    # cluster.securityconfiguration
-    cluster.servicerole.should.equal(args['service_role'])
-
-    cluster.status.state.should.equal('TERMINATED')
-    cluster.status.statechangereason.message.should.be.a(six.string_types)
-    cluster.status.statechangereason.code.should.be.a(six.string_types)
-    cluster.status.timeline.creationdatetime.should.be.a(six.string_types)
-    # cluster.status.timeline.enddatetime.should.be.a(six.string_types)
-    # cluster.status.timeline.readydatetime.should.be.a(six.string_types)
-
-    dict((item.key, item.value)
-         for item in cluster.tags).should.equal(input_tags)
-
-    cluster.terminationprotected.should.equal('false')
-    cluster.visibletoallusers.should.equal('true')
-
-
-@mock_emr_deprecated
-def test_describe_jobflows():
-    conn = boto.connect_emr()
-    args = run_jobflow_args.copy()
-    expected = {}
-
-    for idx in range(4):
-        cluster_name = 'cluster' + str(idx)
-        args['name'] = cluster_name
-        cluster_id = conn.run_jobflow(**args)
-        expected[cluster_id] = {
-            'id': cluster_id,
-            'name': cluster_name,
-            'state': 'WAITING'
-        }
-
-    # need sleep since it appears the timestamp is always rounded to
-    # the nearest second internally
-    time.sleep(1)
-    timestamp = datetime.now(pytz.utc)
-    time.sleep(1)
-
-    for idx in range(4, 6):
-        cluster_name = 'cluster' + str(idx)
-        args['name'] = cluster_name
-        cluster_id = conn.run_jobflow(**args)
-        conn.terminate_jobflow(cluster_id)
-        expected[cluster_id] = {
-            'id': cluster_id,
-            'name': cluster_name,
-            'state': 'TERMINATED'
-        }
-    jobs = conn.describe_jobflows()
-    jobs.should.have.length_of(6)
-
-    for cluster_id, y in expected.items():
-        resp = conn.describe_jobflows(jobflow_ids=[cluster_id])
-        resp.should.have.length_of(1)
-        resp[0].jobflowid.should.equal(cluster_id)
-
-    resp = conn.describe_jobflows(states=['WAITING'])
-    resp.should.have.length_of(4)
-    for x in resp:
-        x.state.should.equal('WAITING')
-
-    resp = conn.describe_jobflows(created_before=timestamp)
-    resp.should.have.length_of(4)
-
-    resp = conn.describe_jobflows(created_after=timestamp)
-    resp.should.have.length_of(2)
-
-
-@mock_emr_deprecated
-def test_describe_jobflow():
-    conn = boto.connect_emr()
-    args = run_jobflow_args.copy()
-    args.update(dict(
-        ami_version='3.8.1',
-        api_params={
-            #'Applications.member.1.Name': 'Spark',
-            #'Applications.member.1.Version': '2.4.2',
-            #'Configurations.member.1.Classification': 'yarn-site',
-            #'Configurations.member.1.Properties.entry.1.key': 'someproperty',
-            #'Configurations.member.1.Properties.entry.1.value': 'somevalue',
-            #'Instances.EmrManagedMasterSecurityGroup': 'master-security-group',
-            'Instances.Ec2SubnetId': 'subnet-8be41cec',
-        },
-        ec2_keyname='mykey',
-        hadoop_version='2.4.0',
-
-        name='My jobflow',
-        log_uri='s3://some_bucket/jobflow_logs',
-        keep_alive=True,
-        master_instance_type='c1.medium',
-        slave_instance_type='c1.medium',
-        num_instances=2,
-
-        availability_zone='us-west-2b',
-
-        job_flow_role='EMR_EC2_DefaultRole',
-        service_role='EMR_DefaultRole',
-        visible_to_all_users=True,
-    ))
-
-    cluster_id = conn.run_jobflow(**args)
-    jf = conn.describe_jobflow(cluster_id)
-    jf.amiversion.should.equal(args['ami_version'])
-    jf.bootstrapactions.should.equal(None)
-    jf.creationdatetime.should.be.a(six.string_types)
-    jf.should.have.property('laststatechangereason')
-    jf.readydatetime.should.be.a(six.string_types)
-    jf.startdatetime.should.be.a(six.string_types)
-    jf.state.should.equal('WAITING')
-
-    jf.ec2keyname.should.equal(args['ec2_keyname'])
-    # Ec2SubnetId
-    jf.hadoopversion.should.equal(args['hadoop_version'])
-    int(jf.instancecount).should.equal(2)
-
-    for ig in jf.instancegroups:
-        ig.creationdatetime.should.be.a(six.string_types)
-        # ig.enddatetime.should.be.a(six.string_types)
-        ig.should.have.property('instancegroupid').being.a(six.string_types)
-        int(ig.instancerequestcount).should.equal(1)
-        ig.instancerole.should.be.within(['MASTER', 'CORE'])
-        int(ig.instancerunningcount).should.equal(1)
-        ig.instancetype.should.equal('c1.medium')
-        ig.laststatechangereason.should.be.a(six.string_types)
-        ig.market.should.equal('ON_DEMAND')
-        ig.name.should.be.a(six.string_types)
-        ig.readydatetime.should.be.a(six.string_types)
-        ig.startdatetime.should.be.a(six.string_types)
-        ig.state.should.equal('RUNNING')
-
-    jf.keepjobflowalivewhennosteps.should.equal('true')
-    jf.masterinstanceid.should.be.a(six.string_types)
-    jf.masterinstancetype.should.equal(args['master_instance_type'])
-    jf.masterpublicdnsname.should.be.a(six.string_types)
-    int(jf.normalizedinstancehours).should.equal(0)
-    jf.availabilityzone.should.equal(args['availability_zone'])
-    jf.slaveinstancetype.should.equal(args['slave_instance_type'])
-    jf.terminationprotected.should.equal('false')
-
-    jf.jobflowid.should.equal(cluster_id)
-    # jf.jobflowrole.should.equal(args['job_flow_role'])
-    jf.loguri.should.equal(args['log_uri'])
-    jf.name.should.equal(args['name'])
-    # jf.servicerole.should.equal(args['service_role'])
-
-    jf.steps.should.have.length_of(0)
-
-    list(i.value for i in jf.supported_products).should.equal([])
-    jf.visibletoallusers.should.equal('true')
-
-
-@mock_emr_deprecated
-def test_list_clusters():
-    conn = boto.connect_emr()
-    args = run_jobflow_args.copy()
-    expected = {}
-
-    for idx in range(40):
-        cluster_name = 'jobflow' + str(idx)
-        args['name'] = cluster_name
-        cluster_id = conn.run_jobflow(**args)
-        expected[cluster_id] = {
-            'id': cluster_id,
-            'name': cluster_name,
-            'normalizedinstancehours': '0',
-            'state': 'WAITING'
-        }
-
-    # need sleep since it appears the timestamp is always rounded to
-    # the nearest second internally
-    time.sleep(1)
-    timestamp = datetime.now(pytz.utc)
-    time.sleep(1)
-
-    for idx in range(40, 70):
-        cluster_name = 'jobflow' + str(idx)
-        args['name'] = cluster_name
-        cluster_id = conn.run_jobflow(**args)
-        conn.terminate_jobflow(cluster_id)
-        expected[cluster_id] = {
-            'id': cluster_id,
-            'name': cluster_name,
-            'normalizedinstancehours': '0',
-            'state': 'TERMINATED'
-        }
-
-    args = {}
-    while 1:
-        resp = conn.list_clusters(**args)
-        clusters = resp.clusters
-        len(clusters).should.be.lower_than_or_equal_to(50)
-        for x in clusters:
-            y = expected[x.id]
-            x.id.should.equal(y['id'])
-            x.name.should.equal(y['name'])
-            x.normalizedinstancehours.should.equal(
-                y['normalizedinstancehours'])
-            x.status.state.should.equal(y['state'])
-            x.status.timeline.creationdatetime.should.be.a(six.string_types)
-            if y['state'] == 'TERMINATED':
-                x.status.timeline.enddatetime.should.be.a(six.string_types)
-            else:
-                x.status.timeline.shouldnt.have.property('enddatetime')
-            x.status.timeline.readydatetime.should.be.a(six.string_types)
-        if not hasattr(resp, 'marker'):
-            break
-        args = {'marker': resp.marker}
-
-    resp = conn.list_clusters(cluster_states=['TERMINATED'])
-    resp.clusters.should.have.length_of(30)
-    for x in resp.clusters:
-        x.status.state.should.equal('TERMINATED')
-
-    resp = conn.list_clusters(created_before=timestamp)
-    resp.clusters.should.have.length_of(40)
-
-    resp = conn.list_clusters(created_after=timestamp)
-    resp.clusters.should.have.length_of(30)
-
-
-@mock_emr_deprecated
-def test_run_jobflow():
-    conn = boto.connect_emr()
-    args = run_jobflow_args.copy()
-    job_id = conn.run_jobflow(**args)
-    job_flow = conn.describe_jobflow(job_id)
-    job_flow.state.should.equal('WAITING')
-    job_flow.jobflowid.should.equal(job_id)
-    job_flow.name.should.equal(args['name'])
-    job_flow.masterinstancetype.should.equal(args['master_instance_type'])
-    job_flow.slaveinstancetype.should.equal(args['slave_instance_type'])
-    job_flow.loguri.should.equal(args['log_uri'])
-    job_flow.visibletoallusers.should.equal('false')
-    int(job_flow.normalizedinstancehours).should.equal(0)
-    job_flow.steps.should.have.length_of(0)
-
-
-@mock_emr_deprecated
-def test_run_jobflow_in_multiple_regions():
-    regions = {}
-    for region in ['us-east-1', 'eu-west-1']:
-        conn = boto.emr.connect_to_region(region)
-        args = run_jobflow_args.copy()
-        args['name'] = region
-        cluster_id = conn.run_jobflow(**args)
-        regions[region] = {'conn': conn, 'cluster_id': cluster_id}
-
-    for region in regions.keys():
-        conn = regions[region]['conn']
-        jf = conn.describe_jobflow(regions[region]['cluster_id'])
-        jf.name.should.equal(region)
-
-
-@requires_boto_gte("2.8")
-@mock_emr_deprecated
-def test_run_jobflow_with_new_params():
-    # Test that run_jobflow works with newer params
-    conn = boto.connect_emr()
-    conn.run_jobflow(**run_jobflow_args)
-
-
-@requires_boto_gte("2.8")
-@mock_emr_deprecated
-def test_run_jobflow_with_visible_to_all_users():
-    conn = boto.connect_emr()
-    for expected in (True, False):
-        job_id = conn.run_jobflow(
-            visible_to_all_users=expected,
-            **run_jobflow_args
-        )
-        job_flow = conn.describe_jobflow(job_id)
-        job_flow.visibletoallusers.should.equal(str(expected).lower())
-
-
-@requires_boto_gte("2.8")
-@mock_emr_deprecated
-def test_run_jobflow_with_instance_groups():
-    input_groups = dict((g.name, g) for g in input_instance_groups)
-    conn = boto.connect_emr()
-    job_id = conn.run_jobflow(instance_groups=input_instance_groups,
-                              **run_jobflow_args)
-    job_flow = conn.describe_jobflow(job_id)
-    int(job_flow.instancecount).should.equal(
-        sum(g.num_instances for g in input_instance_groups))
-    for instance_group in job_flow.instancegroups:
-        expected = input_groups[instance_group.name]
-        instance_group.should.have.property('instancegroupid')
-        int(instance_group.instancerunningcount).should.equal(
-            expected.num_instances)
-        instance_group.instancerole.should.equal(expected.role)
-        instance_group.instancetype.should.equal(expected.type)
-        instance_group.market.should.equal(expected.market)
-        if hasattr(expected, 'bidprice'):
-            instance_group.bidprice.should.equal(expected.bidprice)
-
-
-@requires_boto_gte("2.8")
-@mock_emr_deprecated
-def test_set_termination_protection():
-    conn = boto.connect_emr()
-    job_id = conn.run_jobflow(**run_jobflow_args)
-    job_flow = conn.describe_jobflow(job_id)
-    job_flow.terminationprotected.should.equal('false')
-
-    conn.set_termination_protection(job_id, True)
-    job_flow = conn.describe_jobflow(job_id)
-    job_flow.terminationprotected.should.equal('true')
-
-    conn.set_termination_protection(job_id, False)
-    job_flow = conn.describe_jobflow(job_id)
-    job_flow.terminationprotected.should.equal('false')
-
-
-@requires_boto_gte("2.8")
-@mock_emr_deprecated
-def test_set_visible_to_all_users():
-    conn = boto.connect_emr()
-    args = run_jobflow_args.copy()
-    args['visible_to_all_users'] = False
-    job_id = conn.run_jobflow(**args)
-    job_flow = conn.describe_jobflow(job_id)
-    job_flow.visibletoallusers.should.equal('false')
-
-    conn.set_visible_to_all_users(job_id, True)
-    job_flow = conn.describe_jobflow(job_id)
-    job_flow.visibletoallusers.should.equal('true')
-
-    conn.set_visible_to_all_users(job_id, False)
-    job_flow = conn.describe_jobflow(job_id)
-    job_flow.visibletoallusers.should.equal('false')
-
-
-@mock_emr_deprecated
-def test_terminate_jobflow():
-    conn = boto.connect_emr()
-    job_id = conn.run_jobflow(**run_jobflow_args)
-    flow = conn.describe_jobflows()[0]
-    flow.state.should.equal('WAITING')
-
-    conn.terminate_jobflow(job_id)
-    flow = conn.describe_jobflows()[0]
-    flow.state.should.equal('TERMINATED')
-
-
-# testing multiple end points for each feature
-
-@mock_emr_deprecated
-def test_bootstrap_actions():
-    bootstrap_actions = [
-        BootstrapAction(
-            name='bs1',
-            path='path/to/script',
-            bootstrap_action_args=['arg1', 'arg2&arg3']),
-        BootstrapAction(
-            name='bs2',
-            path='path/to/anotherscript',
-            bootstrap_action_args=[])
-    ]
-
-    conn = boto.connect_emr()
-    cluster_id = conn.run_jobflow(
-        bootstrap_actions=bootstrap_actions,
-        **run_jobflow_args
-    )
-
-    jf = conn.describe_jobflow(cluster_id)
-    for x, y in zip(jf.bootstrapactions, bootstrap_actions):
-        x.name.should.equal(y.name)
-        x.path.should.equal(y.path)
-        list(o.value for o in x.args).should.equal(y.args())
-
-    resp = conn.list_bootstrap_actions(cluster_id)
-    for i, y in enumerate(bootstrap_actions):
-        x = resp.actions[i]
-        x.name.should.equal(y.name)
-        x.scriptpath.should.equal(y.path)
-        list(arg.value for arg in x.args).should.equal(y.args())
-
-
-@mock_emr_deprecated
-def test_instance_groups():
-    input_groups = dict((g.name, g) for g in input_instance_groups)
-
-    conn = boto.connect_emr()
-    args = run_jobflow_args.copy()
-    for key in ['master_instance_type', 'slave_instance_type', 'num_instances']:
-        del args[key]
-    args['instance_groups'] = input_instance_groups[:2]
-    job_id = conn.run_jobflow(**args)
-
-    jf = conn.describe_jobflow(job_id)
-    base_instance_count = int(jf.instancecount)
-
-    conn.add_instance_groups(job_id, input_instance_groups[2:])
-
-    jf = conn.describe_jobflow(job_id)
-    int(jf.instancecount).should.equal(
-        sum(g.num_instances for g in input_instance_groups))
-    for x in jf.instancegroups:
-        y = input_groups[x.name]
-        if hasattr(y, 'bidprice'):
-            x.bidprice.should.equal(y.bidprice)
-        x.creationdatetime.should.be.a(six.string_types)
-        # x.enddatetime.should.be.a(six.string_types)
-        x.should.have.property('instancegroupid')
-        int(x.instancerequestcount).should.equal(y.num_instances)
-        x.instancerole.should.equal(y.role)
-        int(x.instancerunningcount).should.equal(y.num_instances)
-        x.instancetype.should.equal(y.type)
-        x.laststatechangereason.should.be.a(six.string_types)
-        x.market.should.equal(y.market)
-        x.name.should.be.a(six.string_types)
-        x.readydatetime.should.be.a(six.string_types)
-        x.startdatetime.should.be.a(six.string_types)
-        x.state.should.equal('RUNNING')
-
-    for x in conn.list_instance_groups(job_id).instancegroups:
-        y = input_groups[x.name]
-        if hasattr(y, 'bidprice'):
-            x.bidprice.should.equal(y.bidprice)
-        # Configurations
-        # EbsBlockDevices
-        # EbsOptimized
-        x.should.have.property('id')
-        x.instancegrouptype.should.equal(y.role)
-        x.instancetype.should.equal(y.type)
-        x.market.should.equal(y.market)
-        x.name.should.equal(y.name)
-        int(x.requestedinstancecount).should.equal(y.num_instances)
-        int(x.runninginstancecount).should.equal(y.num_instances)
-        # ShrinkPolicy
-        x.status.state.should.equal('RUNNING')
-        x.status.statechangereason.code.should.be.a(six.string_types)
-        x.status.statechangereason.message.should.be.a(six.string_types)
-        x.status.timeline.creationdatetime.should.be.a(six.string_types)
-        # x.status.timeline.enddatetime.should.be.a(six.string_types)
-        x.status.timeline.readydatetime.should.be.a(six.string_types)
-
-    igs = dict((g.name, g) for g in jf.instancegroups)
-
-    conn.modify_instance_groups(
-        [igs['task-1'].instancegroupid, igs['task-2'].instancegroupid],
-        [2, 3])
-    jf = conn.describe_jobflow(job_id)
-    int(jf.instancecount).should.equal(base_instance_count + 5)
-    igs = dict((g.name, g) for g in jf.instancegroups)
-    int(igs['task-1'].instancerunningcount).should.equal(2)
-    int(igs['task-2'].instancerunningcount).should.equal(3)
-
-
-@mock_emr_deprecated
-def test_steps():
-    input_steps = [
-        StreamingStep(
-            name='My wordcount example',
-            mapper='s3n://elasticmapreduce/samples/wordcount/wordSplitter.py',
-            reducer='aggregate',
-            input='s3n://elasticmapreduce/samples/wordcount/input',
-            output='s3n://output_bucket/output/wordcount_output'),
-        StreamingStep(
-            name='My wordcount example & co.',
-            mapper='s3n://elasticmapreduce/samples/wordcount/wordSplitter2.py',
-            reducer='aggregate',
-            input='s3n://elasticmapreduce/samples/wordcount/input2',
-            output='s3n://output_bucket/output/wordcount_output2')
-    ]
-
-    # TODO: implementation and test for cancel_steps
-
-    conn = boto.connect_emr()
-    cluster_id = conn.run_jobflow(
-        steps=[input_steps[0]],
-        **run_jobflow_args)
-
-    jf = conn.describe_jobflow(cluster_id)
-    jf.steps.should.have.length_of(1)
-
-    conn.add_jobflow_steps(cluster_id, [input_steps[1]])
-
-    jf = conn.describe_jobflow(cluster_id)
-    jf.steps.should.have.length_of(2)
-    for step in jf.steps:
-        step.actiononfailure.should.equal('TERMINATE_JOB_FLOW')
-        list(arg.value for arg in step.args).should.have.length_of(8)
-        step.creationdatetime.should.be.a(six.string_types)
-        # step.enddatetime.should.be.a(six.string_types)
-        step.jar.should.equal(
-            '/home/hadoop/contrib/streaming/hadoop-streaming.jar')
-        step.laststatechangereason.should.be.a(six.string_types)
-        step.mainclass.should.equal('')
-        step.name.should.be.a(six.string_types)
-        # step.readydatetime.should.be.a(six.string_types)
-        # step.startdatetime.should.be.a(six.string_types)
-        step.state.should.be.within(['STARTING', 'PENDING'])
-
-    expected = dict((s.name, s) for s in input_steps)
-
-    steps = conn.list_steps(cluster_id).steps
-    for x in steps:
-        y = expected[x.name]
-        # actiononfailure
-        list(arg.value for arg in x.config.args).should.equal([
-            '-mapper', y.mapper,
-            '-reducer', y.reducer,
-            '-input', y.input,
-            '-output', y.output,
-        ])
-        x.config.jar.should.equal(
-            '/home/hadoop/contrib/streaming/hadoop-streaming.jar')
-        x.config.mainclass.should.equal('')
-        # properties
-        x.should.have.property('id').should.be.a(six.string_types)
-        x.name.should.equal(y.name)
-        x.status.state.should.be.within(['STARTING', 'PENDING'])
-        # x.status.statechangereason
-        x.status.timeline.creationdatetime.should.be.a(six.string_types)
-        # x.status.timeline.enddatetime.should.be.a(six.string_types)
-        # x.status.timeline.startdatetime.should.be.a(six.string_types)
-
-        x = conn.describe_step(cluster_id, x.id)
-        list(arg.value for arg in x.config.args).should.equal([
-            '-mapper', y.mapper,
-            '-reducer', y.reducer,
-            '-input', y.input,
-            '-output', y.output,
-        ])
-        x.config.jar.should.equal(
-            '/home/hadoop/contrib/streaming/hadoop-streaming.jar')
-        x.config.mainclass.should.equal('')
-        # properties
-        x.should.have.property('id').should.be.a(six.string_types)
-        x.name.should.equal(y.name)
-        x.status.state.should.be.within(['STARTING', 'PENDING'])
-        # x.status.statechangereason
-        x.status.timeline.creationdatetime.should.be.a(six.string_types)
-        # x.status.timeline.enddatetime.should.be.a(six.string_types)
-        # x.status.timeline.startdatetime.should.be.a(six.string_types)
-
-    @requires_boto_gte('2.39')
-    def test_list_steps_with_states():
-        # boto's list_steps prior to 2.39 has a bug that ignores
-        # step_states argument.
-        steps = conn.list_steps(cluster_id).steps
-        step_id = steps[0].id
-        steps = conn.list_steps(cluster_id, step_states=['STARTING']).steps
-        steps.should.have.length_of(1)
-        steps[0].id.should.equal(step_id)
-    test_list_steps_with_states()
-
-
-@mock_emr_deprecated
-def test_tags():
-    input_tags = {"tag1": "val1", "tag2": "val2"}
-
-    conn = boto.connect_emr()
-    cluster_id = conn.run_jobflow(**run_jobflow_args)
-
-    conn.add_tags(cluster_id, input_tags)
-    cluster = conn.describe_cluster(cluster_id)
-    cluster.tags.should.have.length_of(2)
-    dict((t.key, t.value) for t in cluster.tags).should.equal(input_tags)
-
-    conn.remove_tags(cluster_id, list(input_tags.keys()))
-    cluster = conn.describe_cluster(cluster_id)
-    cluster.tags.should.have.length_of(0)
-=======
 from __future__ import unicode_literals
 import time
 from datetime import datetime
@@ -1321,5 +661,4 @@
 
     conn.remove_tags(cluster_id, list(input_tags.keys()))
     cluster = conn.describe_cluster(cluster_id)
-    cluster.tags.should.have.length_of(0)
->>>>>>> b8a1f852
+    cluster.tags.should.have.length_of(0)