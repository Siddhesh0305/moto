<<<<<<< HEAD
from boto.swf.exceptions import SWFResponseError
from freezegun import freeze_time
from sure import expect

from moto.swf.models import DecisionTask, Timeout
from moto.swf.exceptions import SWFWorkflowExecutionClosedError

from ..utils import make_workflow_execution, process_first_timeout


def test_decision_task_creation():
    wfe = make_workflow_execution()
    dt = DecisionTask(wfe, 123)
    dt.workflow_execution.should.equal(wfe)
    dt.state.should.equal("SCHEDULED")
    dt.task_token.should_not.be.empty
    dt.started_event_id.should.be.none


def test_decision_task_full_dict_representation():
    wfe = make_workflow_execution()
    wft = wfe.workflow_type
    dt = DecisionTask(wfe, 123)

    fd = dt.to_full_dict()
    fd["events"].should.be.a("list")
    fd["previousStartedEventId"].should.equal(0)
    fd.should_not.contain("startedEventId")
    fd.should.contain("taskToken")
    fd["workflowExecution"].should.equal(wfe.to_short_dict())
    fd["workflowType"].should.equal(wft.to_short_dict())

    dt.start(1234)
    fd = dt.to_full_dict()
    fd["startedEventId"].should.equal(1234)


def test_decision_task_first_timeout():
    wfe = make_workflow_execution()
    dt = DecisionTask(wfe, 123)
    dt.first_timeout().should.be.none

    with freeze_time("2015-01-01 12:00:00"):
        dt.start(1234)
        dt.first_timeout().should.be.none

    # activity task timeout is 300s == 5mins
    with freeze_time("2015-01-01 12:06:00"):
        dt.first_timeout().should.be.a(Timeout)

    dt.complete()
    dt.first_timeout().should.be.none


def test_decision_task_cannot_timeout_on_closed_workflow_execution():
    with freeze_time("2015-01-01 12:00:00"):
        wfe = make_workflow_execution()
        wfe.start()

    with freeze_time("2015-01-01 13:55:00"):
        dt = DecisionTask(wfe, 123)
        dt.start(1234)

    with freeze_time("2015-01-01 14:10:00"):
        dt.first_timeout().should.be.a(Timeout)
        wfe.first_timeout().should.be.a(Timeout)
        process_first_timeout(wfe)
        dt.first_timeout().should.be.none


def test_decision_task_cannot_change_state_on_closed_workflow_execution():
    wfe = make_workflow_execution()
    wfe.start()
    task = DecisionTask(wfe, 123)

    wfe.complete(123)

    task.timeout.when.called_with(Timeout(task, 0, "foo")).should.throw(
        SWFWorkflowExecutionClosedError)
    task.complete.when.called_with().should.throw(SWFWorkflowExecutionClosedError)
=======
from boto.swf.exceptions import SWFResponseError
from freezegun import freeze_time
from sure import expect

from moto.swf.models import DecisionTask, Timeout
from moto.swf.exceptions import SWFWorkflowExecutionClosedError

from ..utils import make_workflow_execution, process_first_timeout


def test_decision_task_creation():
    wfe = make_workflow_execution()
    dt = DecisionTask(wfe, 123)
    dt.workflow_execution.should.equal(wfe)
    dt.state.should.equal("SCHEDULED")
    dt.task_token.should_not.be.empty
    dt.started_event_id.should.be.none


def test_decision_task_full_dict_representation():
    wfe = make_workflow_execution()
    wft = wfe.workflow_type
    dt = DecisionTask(wfe, 123)

    fd = dt.to_full_dict()
    fd["events"].should.be.a("list")
    fd["previousStartedEventId"].should.equal(0)
    fd.should_not.contain("startedEventId")
    fd.should.contain("taskToken")
    fd["workflowExecution"].should.equal(wfe.to_short_dict())
    fd["workflowType"].should.equal(wft.to_short_dict())

    dt.start(1234)
    fd = dt.to_full_dict()
    fd["startedEventId"].should.equal(1234)


def test_decision_task_first_timeout():
    wfe = make_workflow_execution()
    dt = DecisionTask(wfe, 123)
    dt.first_timeout().should.be.none

    with freeze_time("2015-01-01 12:00:00"):
        dt.start(1234)
        dt.first_timeout().should.be.none

    # activity task timeout is 300s == 5mins
    with freeze_time("2015-01-01 12:06:00"):
        dt.first_timeout().should.be.a(Timeout)

    dt.complete()
    dt.first_timeout().should.be.none


def test_decision_task_cannot_timeout_on_closed_workflow_execution():
    with freeze_time("2015-01-01 12:00:00"):
        wfe = make_workflow_execution()
        wfe.start()

    with freeze_time("2015-01-01 13:55:00"):
        dt = DecisionTask(wfe, 123)
        dt.start(1234)

    with freeze_time("2015-01-01 14:10:00"):
        dt.first_timeout().should.be.a(Timeout)
        wfe.first_timeout().should.be.a(Timeout)
        process_first_timeout(wfe)
        dt.first_timeout().should.be.none


def test_decision_task_cannot_change_state_on_closed_workflow_execution():
    wfe = make_workflow_execution()
    wfe.start()
    task = DecisionTask(wfe, 123)

    wfe.complete(123)

    task.timeout.when.called_with(Timeout(task, 0, "foo")).should.throw(
        SWFWorkflowExecutionClosedError
    )
    task.complete.when.called_with().should.throw(SWFWorkflowExecutionClosedError)
>>>>>>> b8a1f852
<|MERGE_RESOLUTION|>--- conflicted
+++ resolved
@@ -1,85 +1,3 @@
-<<<<<<< HEAD
-from boto.swf.exceptions import SWFResponseError
-from freezegun import freeze_time
-from sure import expect
-
-from moto.swf.models import DecisionTask, Timeout
-from moto.swf.exceptions import SWFWorkflowExecutionClosedError
-
-from ..utils import make_workflow_execution, process_first_timeout
-
-
-def test_decision_task_creation():
-    wfe = make_workflow_execution()
-    dt = DecisionTask(wfe, 123)
-    dt.workflow_execution.should.equal(wfe)
-    dt.state.should.equal("SCHEDULED")
-    dt.task_token.should_not.be.empty
-    dt.started_event_id.should.be.none
-
-
-def test_decision_task_full_dict_representation():
-    wfe = make_workflow_execution()
-    wft = wfe.workflow_type
-    dt = DecisionTask(wfe, 123)
-
-    fd = dt.to_full_dict()
-    fd["events"].should.be.a("list")
-    fd["previousStartedEventId"].should.equal(0)
-    fd.should_not.contain("startedEventId")
-    fd.should.contain("taskToken")
-    fd["workflowExecution"].should.equal(wfe.to_short_dict())
-    fd["workflowType"].should.equal(wft.to_short_dict())
-
-    dt.start(1234)
-    fd = dt.to_full_dict()
-    fd["startedEventId"].should.equal(1234)
-
-
-def test_decision_task_first_timeout():
-    wfe = make_workflow_execution()
-    dt = DecisionTask(wfe, 123)
-    dt.first_timeout().should.be.none
-
-    with freeze_time("2015-01-01 12:00:00"):
-        dt.start(1234)
-        dt.first_timeout().should.be.none
-
-    # activity task timeout is 300s == 5mins
-    with freeze_time("2015-01-01 12:06:00"):
-        dt.first_timeout().should.be.a(Timeout)
-
-    dt.complete()
-    dt.first_timeout().should.be.none
-
-
-def test_decision_task_cannot_timeout_on_closed_workflow_execution():
-    with freeze_time("2015-01-01 12:00:00"):
-        wfe = make_workflow_execution()
-        wfe.start()
-
-    with freeze_time("2015-01-01 13:55:00"):
-        dt = DecisionTask(wfe, 123)
-        dt.start(1234)
-
-    with freeze_time("2015-01-01 14:10:00"):
-        dt.first_timeout().should.be.a(Timeout)
-        wfe.first_timeout().should.be.a(Timeout)
-        process_first_timeout(wfe)
-        dt.first_timeout().should.be.none
-
-
-def test_decision_task_cannot_change_state_on_closed_workflow_execution():
-    wfe = make_workflow_execution()
-    wfe.start()
-    task = DecisionTask(wfe, 123)
-
-    wfe.complete(123)
-
-    task.timeout.when.called_with(Timeout(task, 0, "foo")).should.throw(
-        SWFWorkflowExecutionClosedError)
-    task.complete.when.called_with().should.throw(SWFWorkflowExecutionClosedError)
-=======
 from boto.swf.exceptions import SWFResponseError
 from freezegun import freeze_time
 from sure import expect
@@ -160,5 +78,4 @@
     task.timeout.when.called_with(Timeout(task, 0, "foo")).should.throw(
         SWFWorkflowExecutionClosedError
     )
-    task.complete.when.called_with().should.throw(SWFWorkflowExecutionClosedError)
->>>>>>> b8a1f852
+    task.complete.when.called_with().should.throw(SWFWorkflowExecutionClosedError)