--- conflicted
+++ resolved
@@ -1,267 +1,3 @@
-<<<<<<< HEAD
-import boto
-from boto.swf.exceptions import SWFResponseError
-from datetime import datetime, timedelta
-
-import sure  # noqa
-# Ensure 'assert_raises' context manager support for Python 2.6
-import tests.backport_assert_raises  # noqa
-
-from moto import mock_swf_deprecated
-from moto.core.utils import unix_time
-
-
-# Utils
-@mock_swf_deprecated
-def setup_swf_environment():
-    conn = boto.connect_swf("the_key", "the_secret")
-    conn.register_domain("test-domain", "60", description="A test domain")
-    conn.register_workflow_type(
-        "test-domain", "test-workflow", "v1.0",
-        task_list="queue", default_child_policy="TERMINATE",
-        default_execution_start_to_close_timeout="300",
-        default_task_start_to_close_timeout="300",
-    )
-    conn.register_activity_type("test-domain", "test-activity", "v1.1")
-    return conn
-
-
-# StartWorkflowExecution endpoint
-@mock_swf_deprecated
-def test_start_workflow_execution():
-    conn = setup_swf_environment()
-
-    wf = conn.start_workflow_execution(
-        "test-domain", "uid-abcd1234", "test-workflow", "v1.0")
-    wf.should.contain("runId")
-
-@mock_swf_deprecated
-def test_signal_workflow_execution():
-    conn = setup_swf_environment()
-    hsh = conn.start_workflow_execution(
-        "test-domain", "uid-abcd1234", "test-workflow", "v1.0")
-    run_id = hsh["runId"]
-
-    wfe = conn.signal_workflow_execution(
-        "test-domain", "my_signal", "uid-abcd1234", "my_input", run_id)
-
-    wfe = conn.describe_workflow_execution(
-        "test-domain", run_id, "uid-abcd1234")
-
-    wfe["openCounts"]["openDecisionTasks"].should.equal(2)
-
-@mock_swf_deprecated
-def test_start_already_started_workflow_execution():
-    conn = setup_swf_environment()
-    conn.start_workflow_execution(
-        "test-domain", "uid-abcd1234", "test-workflow", "v1.0")
-
-    conn.start_workflow_execution.when.called_with(
-        "test-domain", "uid-abcd1234", "test-workflow", "v1.0"
-    ).should.throw(SWFResponseError)
-
-
-@mock_swf_deprecated
-def test_start_workflow_execution_on_deprecated_type():
-    conn = setup_swf_environment()
-    conn.deprecate_workflow_type("test-domain", "test-workflow", "v1.0")
-
-    conn.start_workflow_execution.when.called_with(
-        "test-domain", "uid-abcd1234", "test-workflow", "v1.0"
-    ).should.throw(SWFResponseError)
-
-
-# DescribeWorkflowExecution endpoint
-@mock_swf_deprecated
-def test_describe_workflow_execution():
-    conn = setup_swf_environment()
-    hsh = conn.start_workflow_execution(
-        "test-domain", "uid-abcd1234", "test-workflow", "v1.0")
-    run_id = hsh["runId"]
-
-    wfe = conn.describe_workflow_execution(
-        "test-domain", run_id, "uid-abcd1234")
-    wfe["executionInfo"]["execution"][
-        "workflowId"].should.equal("uid-abcd1234")
-    wfe["executionInfo"]["executionStatus"].should.equal("OPEN")
-
-
-@mock_swf_deprecated
-def test_describe_non_existent_workflow_execution():
-    conn = setup_swf_environment()
-
-    conn.describe_workflow_execution.when.called_with(
-        "test-domain", "wrong-run-id", "wrong-workflow-id"
-    ).should.throw(SWFResponseError)
-
-
-# GetWorkflowExecutionHistory endpoint
-@mock_swf_deprecated
-def test_get_workflow_execution_history():
-    conn = setup_swf_environment()
-    hsh = conn.start_workflow_execution(
-        "test-domain", "uid-abcd1234", "test-workflow", "v1.0")
-    run_id = hsh["runId"]
-
-    resp = conn.get_workflow_execution_history(
-        "test-domain", run_id, "uid-abcd1234")
-    types = [evt["eventType"] for evt in resp["events"]]
-    types.should.equal(["WorkflowExecutionStarted", "DecisionTaskScheduled"])
-
-
-@mock_swf_deprecated
-def test_get_workflow_execution_history_with_reverse_order():
-    conn = setup_swf_environment()
-    hsh = conn.start_workflow_execution(
-        "test-domain", "uid-abcd1234", "test-workflow", "v1.0")
-    run_id = hsh["runId"]
-
-    resp = conn.get_workflow_execution_history("test-domain", run_id, "uid-abcd1234",
-                                               reverse_order=True)
-    types = [evt["eventType"] for evt in resp["events"]]
-    types.should.equal(["DecisionTaskScheduled", "WorkflowExecutionStarted"])
-
-
-@mock_swf_deprecated
-def test_get_workflow_execution_history_on_non_existent_workflow_execution():
-    conn = setup_swf_environment()
-
-    conn.get_workflow_execution_history.when.called_with(
-        "test-domain", "wrong-run-id", "wrong-workflow-id"
-    ).should.throw(SWFResponseError)
-
-
-# ListOpenWorkflowExecutions endpoint
-@mock_swf_deprecated
-def test_list_open_workflow_executions():
-    conn = setup_swf_environment()
-    # One open workflow execution
-    conn.start_workflow_execution(
-        'test-domain', 'uid-abcd1234', 'test-workflow', 'v1.0'
-    )
-    # One closed workflow execution to make sure it isn't displayed
-    run_id = conn.start_workflow_execution(
-        'test-domain', 'uid-abcd12345', 'test-workflow', 'v1.0'
-    )['runId']
-    conn.terminate_workflow_execution('test-domain', 'uid-abcd12345',
-                                      details='some details',
-                                      reason='a more complete reason',
-                                      run_id=run_id)
-
-    yesterday = datetime.utcnow() - timedelta(days=1)
-    oldest_date = unix_time(yesterday)
-    response = conn.list_open_workflow_executions('test-domain',
-                                                  oldest_date,
-                                                  workflow_id='test-workflow')
-    execution_infos = response['executionInfos']
-    len(execution_infos).should.equal(1)
-    open_workflow = execution_infos[0]
-    open_workflow['workflowType'].should.equal({'version': 'v1.0',
-                                                'name': 'test-workflow'})
-    open_workflow.should.contain('startTimestamp')
-    open_workflow['execution']['workflowId'].should.equal('uid-abcd1234')
-    open_workflow['execution'].should.contain('runId')
-    open_workflow['cancelRequested'].should.be(False)
-    open_workflow['executionStatus'].should.equal('OPEN')
-
-
-# ListClosedWorkflowExecutions endpoint
-@mock_swf_deprecated
-def test_list_closed_workflow_executions():
-    conn = setup_swf_environment()
-    # Leave one workflow execution open to make sure it isn't displayed
-    conn.start_workflow_execution(
-        'test-domain', 'uid-abcd1234', 'test-workflow', 'v1.0'
-    )
-    # One closed workflow execution
-    run_id = conn.start_workflow_execution(
-        'test-domain', 'uid-abcd12345', 'test-workflow', 'v1.0'
-    )['runId']
-    conn.terminate_workflow_execution('test-domain', 'uid-abcd12345',
-                                      details='some details',
-                                      reason='a more complete reason',
-                                      run_id=run_id)
-
-    yesterday = datetime.utcnow() - timedelta(days=1)
-    oldest_date = unix_time(yesterday)
-    response = conn.list_closed_workflow_executions(
-        'test-domain',
-        start_oldest_date=oldest_date,
-        workflow_id='test-workflow')
-    execution_infos = response['executionInfos']
-    len(execution_infos).should.equal(1)
-    open_workflow = execution_infos[0]
-    open_workflow['workflowType'].should.equal({'version': 'v1.0',
-                                                'name': 'test-workflow'})
-    open_workflow.should.contain('startTimestamp')
-    open_workflow['execution']['workflowId'].should.equal('uid-abcd12345')
-    open_workflow['execution'].should.contain('runId')
-    open_workflow['cancelRequested'].should.be(False)
-    open_workflow['executionStatus'].should.equal('CLOSED')
-
-
-# TerminateWorkflowExecution endpoint
-@mock_swf_deprecated
-def test_terminate_workflow_execution():
-    conn = setup_swf_environment()
-    run_id = conn.start_workflow_execution(
-        "test-domain", "uid-abcd1234", "test-workflow", "v1.0"
-    )["runId"]
-
-    resp = conn.terminate_workflow_execution("test-domain", "uid-abcd1234",
-                                             details="some details",
-                                             reason="a more complete reason",
-                                             run_id=run_id)
-    resp.should.be.none
-
-    resp = conn.get_workflow_execution_history(
-        "test-domain", run_id, "uid-abcd1234")
-    evt = resp["events"][-1]
-    evt["eventType"].should.equal("WorkflowExecutionTerminated")
-    attrs = evt["workflowExecutionTerminatedEventAttributes"]
-    attrs["details"].should.equal("some details")
-    attrs["reason"].should.equal("a more complete reason")
-    attrs["cause"].should.equal("OPERATOR_INITIATED")
-
-
-@mock_swf_deprecated
-def test_terminate_workflow_execution_with_wrong_workflow_or_run_id():
-    conn = setup_swf_environment()
-    run_id = conn.start_workflow_execution(
-        "test-domain", "uid-abcd1234", "test-workflow", "v1.0"
-    )["runId"]
-
-    # terminate workflow execution
-    conn.terminate_workflow_execution("test-domain", "uid-abcd1234")
-
-    # already closed, with run_id
-    conn.terminate_workflow_execution.when.called_with(
-        "test-domain", "uid-abcd1234", run_id=run_id
-    ).should.throw(
-        SWFResponseError, "WorkflowExecution=[workflowId=uid-abcd1234, runId="
-    )
-
-    # already closed, without run_id
-    conn.terminate_workflow_execution.when.called_with(
-        "test-domain", "uid-abcd1234"
-    ).should.throw(
-        SWFResponseError, "Unknown execution, workflowId = uid-abcd1234"
-    )
-
-    # wrong workflow id
-    conn.terminate_workflow_execution.when.called_with(
-        "test-domain", "uid-non-existent"
-    ).should.throw(
-        SWFResponseError, "Unknown execution, workflowId = uid-non-existent"
-    )
-
-    # wrong run_id
-    conn.terminate_workflow_execution.when.called_with(
-        "test-domain", "uid-abcd1234", run_id="foo"
-    ).should.throw(
-        SWFResponseError, "WorkflowExecution=[workflowId=uid-abcd1234, runId="
-    )
-=======
 import boto
 from boto.swf.exceptions import SWFResponseError
 from datetime import datetime, timedelta
@@ -538,5 +274,4 @@
         "test-domain", "uid-abcd1234", run_id="foo"
     ).should.throw(
         SWFResponseError, "WorkflowExecution=[workflowId=uid-abcd1234, runId="
-    )
->>>>>>> b8a1f852
+    )