<<<<<<< HEAD
[tox]
envlist = py27, py36

[testenv]
deps =
    -r{toxinidir}/requirements.txt
    -r{toxinidir}/requirements-dev.txt
commands =
    {envpython} setup.py test
    nosetests {posargs}

[flake8]
ignore = E128,E501
exclude = moto/packages,dist
=======
[tox]
envlist = py27, py36

[testenv]
setenv =
    BOTO_CONFIG=/dev/null
    AWS_SECRET_ACCESS_KEY=foobar_secret
    AWS_ACCESS_KEY_ID=foobar_key
    AWS_DEFAULT_REGION=us-east-1
deps =
    -r{toxinidir}/requirements.txt
    -r{toxinidir}/requirements-dev.txt
commands =
    {envpython} setup.py test
    nosetests {posargs}

[flake8]
ignore = E128,E501
exclude = moto/packages,dist
>>>>>>> 4a286c4b
<|MERGE_RESOLUTION|>--- conflicted
+++ resolved
@@ -1,19 +1,3 @@
-<<<<<<< HEAD
-[tox]
-envlist = py27, py36
-
-[testenv]
-deps =
-    -r{toxinidir}/requirements.txt
-    -r{toxinidir}/requirements-dev.txt
-commands =
-    {envpython} setup.py test
-    nosetests {posargs}
-
-[flake8]
-ignore = E128,E501
-exclude = moto/packages,dist
-=======
 [tox]
 envlist = py27, py36
 
@@ -32,5 +16,4 @@
 
 [flake8]
 ignore = E128,E501
-exclude = moto/packages,dist
->>>>>>> 4a286c4b
+exclude = moto/packages,dist