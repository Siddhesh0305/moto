--- conflicted
+++ resolved
@@ -1,1624 +1,961 @@
-<<<<<<< HEAD
-from __future__ import unicode_literals
-
-import hashlib
-import random
-import re
-import string
-import time
-import uuid
-from collections import OrderedDict
-from datetime import datetime
-
-import boto3
-
-from moto.core import BaseBackend, BaseModel
-from .exceptions import (
-    CertificateStateException,
-    DeleteConflictException,
-    ResourceNotFoundException,
-    InvalidRequestException,
-    InvalidStateTransitionException,
-    VersionConflictException
-)
-
-
-class FakeThing(BaseModel):
-    def __init__(self, thing_name, thing_type, attributes, region_name):
-        self.region_name = region_name
-        self.thing_name = thing_name
-        self.thing_type = thing_type
-        self.attributes = attributes
-        self.arn = 'arn:aws:iot:%s:1:thing/%s' % (self.region_name, thing_name)
-        self.version = 1
-        # TODO: we need to handle 'version'?
-
-        # for iot-data
-        self.thing_shadow = None
-
-    def to_dict(self, include_default_client_id=False):
-        obj = {
-            'thingName': self.thing_name,
-            'thingArn': self.arn,
-            'attributes': self.attributes,
-            'version': self.version
-        }
-        if self.thing_type:
-            obj['thingTypeName'] = self.thing_type.thing_type_name
-        if include_default_client_id:
-            obj['defaultClientId'] = self.thing_name
-        return obj
-
-
-class FakeThingType(BaseModel):
-    def __init__(self, thing_type_name, thing_type_properties, region_name):
-        self.region_name = region_name
-        self.thing_type_name = thing_type_name
-        self.thing_type_properties = thing_type_properties
-        self.thing_type_id = str(uuid.uuid4())  # I don't know the rule of id
-        t = time.time()
-        self.metadata = {
-            'deprecated': False,
-            'creationData': int(t * 1000) / 1000.0
-        }
-        self.arn = 'arn:aws:iot:%s:1:thingtype/%s' % (self.region_name, thing_type_name)
-
-    def to_dict(self):
-        return {
-            'thingTypeName': self.thing_type_name,
-            'thingTypeId': self.thing_type_id,
-            'thingTypeProperties': self.thing_type_properties,
-            'thingTypeMetadata': self.metadata
-        }
-
-
-class FakeThingGroup(BaseModel):
-    def __init__(self, thing_group_name, parent_group_name, thing_group_properties, region_name):
-        self.region_name = region_name
-        self.thing_group_name = thing_group_name
-        self.thing_group_id = str(uuid.uuid4())  # I don't know the rule of id
-        self.version = 1  # TODO: tmp
-        self.parent_group_name = parent_group_name
-        self.thing_group_properties = thing_group_properties or {}
-        t = time.time()
-        self.metadata = {
-            'creationData': int(t * 1000) / 1000.0
-        }
-        self.arn = 'arn:aws:iot:%s:1:thinggroup/%s' % (self.region_name, thing_group_name)
-        self.things = OrderedDict()
-
-    def to_dict(self):
-        return {
-            'thingGroupName': self.thing_group_name,
-            'thingGroupId': self.thing_group_id,
-            'version': self.version,
-            'thingGroupProperties': self.thing_group_properties,
-            'thingGroupMetadata': self.metadata
-        }
-
-
-class FakeCertificate(BaseModel):
-    def __init__(self, certificate_pem, status, region_name):
-        m = hashlib.sha256()
-        m.update(str(uuid.uuid4()).encode('utf-8'))
-        self.certificate_id = m.hexdigest()
-        self.arn = 'arn:aws:iot:%s:1:cert/%s' % (region_name, self.certificate_id)
-        self.certificate_pem = certificate_pem
-        self.status = status
-
-        # TODO: must adjust
-        self.owner = '1'
-        self.transfer_data = {}
-        self.creation_date = time.time()
-        self.last_modified_date = self.creation_date
-        self.ca_certificate_id = None
-
-    def to_dict(self):
-        return {
-            'certificateArn': self.arn,
-            'certificateId': self.certificate_id,
-            'status': self.status,
-            'creationDate': self.creation_date
-        }
-
-    def to_description_dict(self):
-        """
-        You might need keys below in some situation
-          - caCertificateId
-          - previousOwnedBy
-        """
-        return {
-            'certificateArn': self.arn,
-            'certificateId': self.certificate_id,
-            'status': self.status,
-            'certificatePem': self.certificate_pem,
-            'ownedBy': self.owner,
-            'creationDate': self.creation_date,
-            'lastModifiedDate': self.last_modified_date,
-            'transferData': self.transfer_data
-        }
-
-
-class FakePolicy(BaseModel):
-    def __init__(self, name, document, region_name, default_version_id='1'):
-        self.name = name
-        self.document = document
-        self.arn = 'arn:aws:iot:%s:1:policy/%s' % (region_name, name)
-        self.default_version_id = default_version_id
-        self.versions = [FakePolicyVersion(self.name, document, True, region_name)]
-
-    def to_get_dict(self):
-        return {
-            'policyName': self.name,
-            'policyArn': self.arn,
-            'policyDocument': self.document,
-            'defaultVersionId': self.default_version_id
-        }
-
-    def to_dict_at_creation(self):
-        return {
-            'policyName': self.name,
-            'policyArn': self.arn,
-            'policyDocument': self.document,
-            'policyVersionId': self.default_version_id
-        }
-
-    def to_dict(self):
-        return {
-            'policyName': self.name,
-            'policyArn': self.arn,
-        }
-
-
-class FakePolicyVersion(object):
-
-    def __init__(self,
-                 policy_name,
-                 document,
-                 is_default,
-                 region_name):
-        self.name = policy_name
-        self.arn = 'arn:aws:iot:%s:1:policy/%s' % (region_name, policy_name)
-        self.document = document or {}
-        self.is_default = is_default
-        self.version_id = '1'
-
-        self.create_datetime = time.mktime(datetime(2015, 1, 1).timetuple())
-        self.last_modified_datetime = time.mktime(datetime(2015, 1, 2).timetuple())
-
-    def to_get_dict(self):
-        return {
-            'policyName': self.name,
-            'policyArn': self.arn,
-            'policyDocument': self.document,
-            'policyVersionId': self.version_id,
-            'isDefaultVersion': self.is_default,
-            'creationDate': self.create_datetime,
-            'lastModifiedDate': self.last_modified_datetime,
-            'generationId': self.version_id
-        }
-
-    def to_dict_at_creation(self):
-        return {
-            'policyArn': self.arn,
-            'policyDocument': self.document,
-            'policyVersionId': self.version_id,
-            'isDefaultVersion': self.is_default
-        }
-
-    def to_dict(self):
-        return {
-            'versionId': self.version_id,
-            'isDefaultVersion': self.is_default,
-            'createDate': self.create_datetime,
-        }
-
-
-class FakeJob(BaseModel):
-    JOB_ID_REGEX_PATTERN = "[a-zA-Z0-9_-]"
-    JOB_ID_REGEX = re.compile(JOB_ID_REGEX_PATTERN)
-
-    def __init__(self, job_id, targets, document_source, document, description, presigned_url_config, target_selection,
-                 job_executions_rollout_config, document_parameters, region_name):
-        if not self._job_id_matcher(self.JOB_ID_REGEX, job_id):
-            raise InvalidRequestException()
-
-        self.region_name = region_name
-        self.job_id = job_id
-        self.job_arn = 'arn:aws:iot:%s:1:job/%s' % (self.region_name, job_id)
-        self.targets = targets
-        self.document_source = document_source
-        self.document = document
-        self.force = False
-        self.description = description
-        self.presigned_url_config = presigned_url_config
-        self.target_selection = target_selection
-        self.job_executions_rollout_config = job_executions_rollout_config
-        self.status = 'QUEUED'  # IN_PROGRESS | CANCELED | COMPLETED
-        self.comment = None
-        self.reason_code = None
-        self.created_at = time.mktime(datetime(2015, 1, 1).timetuple())
-        self.last_updated_at = time.mktime(datetime(2015, 1, 1).timetuple())
-        self.completed_at = None
-        self.job_process_details = {
-            'processingTargets': targets,
-            'numberOfQueuedThings': 1,
-            'numberOfCanceledThings': 0,
-            'numberOfSucceededThings': 0,
-            'numberOfFailedThings': 0,
-            'numberOfRejectedThings': 0,
-            'numberOfInProgressThings': 0,
-            'numberOfRemovedThings': 0
-        }
-        self.document_parameters = document_parameters
-
-    def to_dict(self):
-        obj = {
-            'jobArn': self.job_arn,
-            'jobId': self.job_id,
-            'targets': self.targets,
-            'description': self.description,
-            'presignedUrlConfig': self.presigned_url_config,
-            'targetSelection': self.target_selection,
-            'jobExecutionsRolloutConfig': self.job_executions_rollout_config,
-            'status': self.status,
-            'comment': self.comment,
-            'forceCanceled': self.force,
-            'reasonCode': self.reason_code,
-            'createdAt': self.created_at,
-            'lastUpdatedAt': self.last_updated_at,
-            'completedAt': self.completed_at,
-            'jobProcessDetails': self.job_process_details,
-            'documentParameters': self.document_parameters,
-            'document': self.document,
-            'documentSource': self.document_source
-        }
-
-        return obj
-
-    def _job_id_matcher(self, regex, argument):
-        regex_match = regex.match(argument)
-        length_match = len(argument) <= 64
-        return regex_match and length_match
-
-
-class FakeJobExecution(BaseModel):
-
-    def __init__(self, job_id, thing_arn, status='QUEUED', force_canceled=False, status_details_map={}):
-        self.job_id = job_id
-        self.status = status  # IN_PROGRESS | CANCELED | COMPLETED
-        self.force_canceled = force_canceled
-        self.status_details_map = status_details_map
-        self.thing_arn = thing_arn
-        self.queued_at = time.mktime(datetime(2015, 1, 1).timetuple())
-        self.started_at = time.mktime(datetime(2015, 1, 1).timetuple())
-        self.last_updated_at = time.mktime(datetime(2015, 1, 1).timetuple())
-        self.execution_number = 123
-        self.version_number = 123
-        self.approximate_seconds_before_time_out = 123
-
-    def to_get_dict(self):
-        obj = {
-            'jobId': self.job_id,
-            'status': self.status,
-            'forceCanceled': self.force_canceled,
-            'statusDetails': {'detailsMap': self.status_details_map},
-            'thingArn': self.thing_arn,
-            'queuedAt': self.queued_at,
-            'startedAt': self.started_at,
-            'lastUpdatedAt': self.last_updated_at,
-            'executionNumber': self.execution_number,
-            'versionNumber': self.version_number,
-            'approximateSecondsBeforeTimedOut': self.approximate_seconds_before_time_out
-        }
-
-        return obj
-
-    def to_dict(self):
-        obj = {
-            'jobId': self.job_id,
-            'thingArn': self.thing_arn,
-            'jobExecutionSummary': {
-                'status': self.status,
-                'queuedAt': self.queued_at,
-                'startedAt': self.started_at,
-                'lastUpdatedAt': self.last_updated_at,
-                'executionNumber': self.execution_number,
-            }
-        }
-
-        return obj
-
-
-class IoTBackend(BaseBackend):
-    def __init__(self, region_name=None):
-        super(IoTBackend, self).__init__()
-        self.region_name = region_name
-        self.things = OrderedDict()
-        self.jobs = OrderedDict()
-        self.job_executions = OrderedDict()
-        self.thing_types = OrderedDict()
-        self.thing_groups = OrderedDict()
-        self.certificates = OrderedDict()
-        self.policies = OrderedDict()
-        self.principal_policies = OrderedDict()
-        self.principal_things = OrderedDict()
-
-    def reset(self):
-        region_name = self.region_name
-        self.__dict__ = {}
-        self.__init__(region_name)
-
-    def create_thing(self, thing_name, thing_type_name, attribute_payload):
-        thing_types = self.list_thing_types()
-        thing_type = None
-        if thing_type_name:
-            filtered_thing_types = [_ for _ in thing_types if _.thing_type_name == thing_type_name]
-            if len(filtered_thing_types) == 0:
-                raise ResourceNotFoundException()
-            thing_type = filtered_thing_types[0]
-        if attribute_payload is None:
-            attributes = {}
-        elif 'attributes' not in attribute_payload:
-            attributes = {}
-        else:
-            attributes = attribute_payload['attributes']
-        thing = FakeThing(thing_name, thing_type, attributes, self.region_name)
-        self.things[thing.arn] = thing
-        return thing.thing_name, thing.arn
-
-    def create_thing_type(self, thing_type_name, thing_type_properties):
-        if thing_type_properties is None:
-            thing_type_properties = {}
-        thing_type = FakeThingType(thing_type_name, thing_type_properties, self.region_name)
-        self.thing_types[thing_type.arn] = thing_type
-        return thing_type.thing_type_name, thing_type.arn
-
-    def list_thing_types(self, thing_type_name=None):
-        if thing_type_name:
-            # It's weird but thing_type_name is filtered by forward match, not complete match
-            return [_ for _ in self.thing_types.values() if _.thing_type_name.startswith(thing_type_name)]
-        return self.thing_types.values()
-
-    def list_things(self, attribute_name, attribute_value, thing_type_name, max_results, token):
-        all_things = [_.to_dict() for _ in self.things.values()]
-        if attribute_name is not None and thing_type_name is not None:
-            filtered_things = list(filter(lambda elem:
-                                          attribute_name in elem["attributes"] and
-                                          elem["attributes"][attribute_name] == attribute_value and
-                                          "thingTypeName" in elem and
-                                          elem["thingTypeName"] == thing_type_name, all_things))
-        elif attribute_name is not None and thing_type_name is None:
-            filtered_things = list(filter(lambda elem:
-                                          attribute_name in elem["attributes"] and
-                                          elem["attributes"][attribute_name] == attribute_value, all_things))
-        elif attribute_name is None and thing_type_name is not None:
-            filtered_things = list(
-                filter(lambda elem: "thingTypeName" in elem and elem["thingTypeName"] == thing_type_name, all_things))
-        else:
-            filtered_things = all_things
-
-        if token is None:
-            things = filtered_things[0:max_results]
-            next_token = str(max_results) if len(filtered_things) > max_results else None
-        else:
-            token = int(token)
-            things = filtered_things[token:token + max_results]
-            next_token = str(token + max_results) if len(filtered_things) > token + max_results else None
-
-        return things, next_token
-
-    def describe_thing(self, thing_name):
-        things = [_ for _ in self.things.values() if _.thing_name == thing_name]
-        if len(things) == 0:
-            raise ResourceNotFoundException()
-        return things[0]
-
-    def describe_thing_type(self, thing_type_name):
-        thing_types = [_ for _ in self.thing_types.values() if _.thing_type_name == thing_type_name]
-        if len(thing_types) == 0:
-            raise ResourceNotFoundException()
-        return thing_types[0]
-
-    def delete_thing(self, thing_name, expected_version):
-        # TODO: handle expected_version
-
-        # can raise ResourceNotFoundError
-        thing = self.describe_thing(thing_name)
-        del self.things[thing.arn]
-
-    def delete_thing_type(self, thing_type_name):
-        # can raise ResourceNotFoundError
-        thing_type = self.describe_thing_type(thing_type_name)
-        del self.thing_types[thing_type.arn]
-
-    def update_thing(self, thing_name, thing_type_name, attribute_payload, expected_version, remove_thing_type):
-        # if attributes payload = {}, nothing
-        thing = self.describe_thing(thing_name)
-        thing_type = None
-
-        if remove_thing_type and thing_type_name:
-            raise InvalidRequestException()
-
-        # thing_type
-        if thing_type_name:
-            thing_types = self.list_thing_types()
-            filtered_thing_types = [_ for _ in thing_types if _.thing_type_name == thing_type_name]
-            if len(filtered_thing_types) == 0:
-                raise ResourceNotFoundException()
-            thing_type = filtered_thing_types[0]
-            thing.thing_type = thing_type
-
-        if remove_thing_type:
-            thing.thing_type = None
-
-        # attribute
-        if attribute_payload is not None and 'attributes' in attribute_payload:
-            do_merge = attribute_payload.get('merge', False)
-            attributes = attribute_payload['attributes']
-            if not do_merge:
-                thing.attributes = attributes
-            else:
-                thing.attributes.update(attributes)
-
-    def _random_string(self):
-        n = 20
-        random_str = ''.join([random.choice(string.ascii_letters + string.digits) for i in range(n)])
-        return random_str
-
-    def create_keys_and_certificate(self, set_as_active):
-        # implement here
-        # caCertificate can be blank
-        key_pair = {
-            'PublicKey': self._random_string(),
-            'PrivateKey': self._random_string()
-        }
-        certificate_pem = self._random_string()
-        status = 'ACTIVE' if set_as_active else 'INACTIVE'
-        certificate = FakeCertificate(certificate_pem, status, self.region_name)
-        self.certificates[certificate.certificate_id] = certificate
-        return certificate, key_pair
-
-    def delete_certificate(self, certificate_id):
-        cert = self.describe_certificate(certificate_id)
-        if cert.status == 'ACTIVE':
-            raise CertificateStateException(
-                'Certificate must be deactivated (not ACTIVE) before deletion.', certificate_id)
-
-        certs = [k[0] for k, v in self.principal_things.items()
-                 if self._get_principal(k[0]).certificate_id == certificate_id]
-        if len(certs) > 0:
-            raise DeleteConflictException(
-                'Things must be detached before deletion (arn: %s)' % certs[0]
-            )
-
-        certs = [k[0] for k, v in self.principal_policies.items()
-                 if self._get_principal(k[0]).certificate_id == certificate_id]
-        if len(certs) > 0:
-            raise DeleteConflictException(
-                'Certificate policies must be detached before deletion (arn: %s)' % certs[0]
-            )
-
-        del self.certificates[certificate_id]
-
-    def describe_certificate(self, certificate_id):
-        certs = [_ for _ in self.certificates.values() if _.certificate_id == certificate_id]
-        if len(certs) == 0:
-            raise ResourceNotFoundException()
-        return certs[0]
-
-    def list_certificates(self):
-        return self.certificates.values()
-
-    def update_certificate(self, certificate_id, new_status):
-        cert = self.describe_certificate(certificate_id)
-        # TODO: validate new_status
-        cert.status = new_status
-
-    def create_policy(self, policy_name, policy_document):
-        policy = FakePolicy(policy_name, policy_document, self.region_name)
-        self.policies[policy.name] = policy
-        return policy
-
-    def attach_policy(self, policy_name, target):
-        principal = self._get_principal(target)
-        policy = self.get_policy(policy_name)
-        k = (target, policy_name)
-        if k in self.principal_policies:
-            return
-        self.principal_policies[k] = (principal, policy)
-
-    def detach_policy(self, policy_name, target):
-        # this may raises ResourceNotFoundException
-        self._get_principal(target)
-        self.get_policy(policy_name)
-
-        k = (target, policy_name)
-        if k not in self.principal_policies:
-            raise ResourceNotFoundException()
-        del self.principal_policies[k]
-
-    def list_attached_policies(self, target):
-        policies = [v[1] for k, v in self.principal_policies.items() if k[0] == target]
-        return policies
-
-    def list_policies(self):
-        policies = self.policies.values()
-        return policies
-
-    def get_policy(self, policy_name):
-        policies = [_ for _ in self.policies.values() if _.name == policy_name]
-        if len(policies) == 0:
-            raise ResourceNotFoundException()
-        return policies[0]
-
-    def delete_policy(self, policy_name):
-
-        policies = [k[1] for k, v in self.principal_policies.items() if k[1] == policy_name]
-        if len(policies) > 0:
-            raise DeleteConflictException(
-                'The policy cannot be deleted as the policy is attached to one or more principals (name=%s)'
-                % policy_name
-            )
-
-        policy = self.get_policy(policy_name)
-        del self.policies[policy.name]
-
-    def create_policy_version(self, policy_name, policy_document, set_as_default):
-        policy = self.get_policy(policy_name)
-        if not policy:
-            raise ResourceNotFoundException()
-        version = FakePolicyVersion(policy_name, policy_document, set_as_default, self.region_name)
-        policy.versions.append(version)
-        version.version_id = '{0}'.format(len(policy.versions))
-        if set_as_default:
-            self.set_default_policy_version(policy_name, version.version_id)
-        return version
-
-    def set_default_policy_version(self, policy_name, version_id):
-        policy = self.get_policy(policy_name)
-        if not policy:
-            raise ResourceNotFoundException()
-        for version in policy.versions:
-            if version.version_id == version_id:
-                version.is_default = True
-                policy.default_version_id = version.version_id
-                policy.document = version.document
-            else:
-                version.is_default = False
-
-    def get_policy_version(self, policy_name, version_id):
-        policy = self.get_policy(policy_name)
-        if not policy:
-            raise ResourceNotFoundException()
-        for version in policy.versions:
-            if version.version_id == version_id:
-                return version
-        raise ResourceNotFoundException()
-
-    def list_policy_versions(self, policy_name):
-        policy = self.get_policy(policy_name)
-        if not policy:
-            raise ResourceNotFoundException()
-        return policy.versions
-
-    def delete_policy_version(self, policy_name, version_id):
-        policy = self.get_policy(policy_name)
-        if not policy:
-            raise ResourceNotFoundException()
-        if version_id == policy.default_version_id:
-            raise InvalidRequestException(
-                "Cannot delete the default version of a policy")
-        for i, v in enumerate(policy.versions):
-            if v.version_id == version_id:
-                del policy.versions[i]
-                return
-        raise ResourceNotFoundException()
-
-    def _get_principal(self, principal_arn):
-        """
-        raise ResourceNotFoundException
-        """
-        if ':cert/' in principal_arn:
-            certs = [_ for _ in self.certificates.values() if _.arn == principal_arn]
-            if len(certs) == 0:
-                raise ResourceNotFoundException()
-            principal = certs[0]
-            return principal
-        else:
-            # TODO: search for cognito_ids
-            pass
-        raise ResourceNotFoundException()
-
-    def attach_principal_policy(self, policy_name, principal_arn):
-        principal = self._get_principal(principal_arn)
-        policy = self.get_policy(policy_name)
-        k = (principal_arn, policy_name)
-        if k in self.principal_policies:
-            return
-        self.principal_policies[k] = (principal, policy)
-
-    def detach_principal_policy(self, policy_name, principal_arn):
-        # this may raises ResourceNotFoundException
-        self._get_principal(principal_arn)
-        self.get_policy(policy_name)
-
-        k = (principal_arn, policy_name)
-        if k not in self.principal_policies:
-            raise ResourceNotFoundException()
-        del self.principal_policies[k]
-
-    def list_principal_policies(self, principal_arn):
-        policies = [v[1] for k, v in self.principal_policies.items() if k[0] == principal_arn]
-        return policies
-
-    def list_policy_principals(self, policy_name):
-        principals = [k[0] for k, v in self.principal_policies.items() if k[1] == policy_name]
-        return principals
-
-    def attach_thing_principal(self, thing_name, principal_arn):
-        principal = self._get_principal(principal_arn)
-        thing = self.describe_thing(thing_name)
-        k = (principal_arn, thing_name)
-        if k in self.principal_things:
-            return
-        self.principal_things[k] = (principal, thing)
-
-    def detach_thing_principal(self, thing_name, principal_arn):
-        # this may raises ResourceNotFoundException
-        self._get_principal(principal_arn)
-        self.describe_thing(thing_name)
-
-        k = (principal_arn, thing_name)
-        if k not in self.principal_things:
-            raise ResourceNotFoundException()
-        del self.principal_things[k]
-
-    def list_principal_things(self, principal_arn):
-        thing_names = [k[0] for k, v in self.principal_things.items() if k[0] == principal_arn]
-        return thing_names
-
-    def list_thing_principals(self, thing_name):
-        principals = [k[0] for k, v in self.principal_things.items() if k[1] == thing_name]
-        return principals
-
-    def describe_thing_group(self, thing_group_name):
-        thing_groups = [_ for _ in self.thing_groups.values() if _.thing_group_name == thing_group_name]
-        if len(thing_groups) == 0:
-            raise ResourceNotFoundException()
-        return thing_groups[0]
-
-    def create_thing_group(self, thing_group_name, parent_group_name, thing_group_properties):
-        thing_group = FakeThingGroup(thing_group_name, parent_group_name, thing_group_properties, self.region_name)
-        self.thing_groups[thing_group.arn] = thing_group
-        return thing_group.thing_group_name, thing_group.arn, thing_group.thing_group_id
-
-    def delete_thing_group(self, thing_group_name, expected_version):
-        thing_group = self.describe_thing_group(thing_group_name)
-        del self.thing_groups[thing_group.arn]
-
-    def list_thing_groups(self, parent_group, name_prefix_filter, recursive):
-        thing_groups = self.thing_groups.values()
-        return thing_groups
-
-    def update_thing_group(self, thing_group_name, thing_group_properties, expected_version):
-        thing_group = self.describe_thing_group(thing_group_name)
-        if expected_version and expected_version != thing_group.version:
-            raise VersionConflictException(thing_group_name)
-        attribute_payload = thing_group_properties.get('attributePayload', None)
-        if attribute_payload is not None and 'attributes' in attribute_payload:
-            do_merge = attribute_payload.get('merge', False)
-            attributes = attribute_payload['attributes']
-            if not do_merge:
-                thing_group.thing_group_properties['attributePayload']['attributes'] = attributes
-            else:
-                thing_group.thing_group_properties['attributePayload']['attributes'].update(attributes)
-        elif attribute_payload is not None and 'attributes' not in attribute_payload:
-            thing_group.attributes = {}
-        thing_group.version = thing_group.version + 1
-        return thing_group.version
-
-    def _identify_thing_group(self, thing_group_name, thing_group_arn):
-        # identify thing group
-        if thing_group_name is None and thing_group_arn is None:
-            raise InvalidRequestException(
-                ' Both thingGroupArn and thingGroupName are empty. Need to specify at least one of them'
-            )
-        if thing_group_name is not None:
-            thing_group = self.describe_thing_group(thing_group_name)
-            if thing_group_arn and thing_group.arn != thing_group_arn:
-                raise InvalidRequestException(
-                    'ThingGroupName thingGroupArn does not match specified thingGroupName in request'
-                )
-        elif thing_group_arn is not None:
-            if thing_group_arn not in self.thing_groups:
-                raise InvalidRequestException()
-            thing_group = self.thing_groups[thing_group_arn]
-        return thing_group
-
-    def _identify_thing(self, thing_name, thing_arn):
-        # identify thing
-        if thing_name is None and thing_arn is None:
-            raise InvalidRequestException(
-                'Both thingArn and thingName are empty. Need to specify at least one of them'
-            )
-        if thing_name is not None:
-            thing = self.describe_thing(thing_name)
-            if thing_arn and thing.arn != thing_arn:
-                raise InvalidRequestException(
-                    'ThingName thingArn does not match specified thingName in request'
-                )
-        elif thing_arn is not None:
-            if thing_arn not in self.things:
-                raise InvalidRequestException()
-            thing = self.things[thing_arn]
-        return thing
-
-    def add_thing_to_thing_group(self, thing_group_name, thing_group_arn, thing_name, thing_arn):
-        thing_group = self._identify_thing_group(thing_group_name, thing_group_arn)
-        thing = self._identify_thing(thing_name, thing_arn)
-        if thing.arn in thing_group.things:
-            # aws ignores duplicate registration
-            return
-        thing_group.things[thing.arn] = thing
-
-    def remove_thing_from_thing_group(self, thing_group_name, thing_group_arn, thing_name, thing_arn):
-        thing_group = self._identify_thing_group(thing_group_name, thing_group_arn)
-        thing = self._identify_thing(thing_name, thing_arn)
-        if thing.arn not in thing_group.things:
-            # aws ignores non-registered thing
-            return
-        del thing_group.things[thing.arn]
-
-    def list_things_in_thing_group(self, thing_group_name, recursive):
-        thing_group = self.describe_thing_group(thing_group_name)
-        return thing_group.things.values()
-
-    def list_thing_groups_for_thing(self, thing_name):
-        thing = self.describe_thing(thing_name)
-        all_thing_groups = self.list_thing_groups(None, None, None)
-        ret = []
-        for thing_group in all_thing_groups:
-            if thing.arn in thing_group.things:
-                ret.append({
-                    'groupName': thing_group.thing_group_name,
-                    'groupArn': thing_group.arn
-                })
-        return ret
-
-    def update_thing_groups_for_thing(self, thing_name, thing_groups_to_add, thing_groups_to_remove):
-        thing = self.describe_thing(thing_name)
-        for thing_group_name in thing_groups_to_add:
-            thing_group = self.describe_thing_group(thing_group_name)
-            self.add_thing_to_thing_group(
-                thing_group.thing_group_name, None,
-                thing.thing_name, None
-            )
-        for thing_group_name in thing_groups_to_remove:
-            thing_group = self.describe_thing_group(thing_group_name)
-            self.remove_thing_from_thing_group(
-                thing_group.thing_group_name, None,
-                thing.thing_name, None
-            )
-
-    def create_job(self, job_id, targets, document_source, document, description, presigned_url_config,
-                   target_selection, job_executions_rollout_config, document_parameters):
-        job = FakeJob(job_id, targets, document_source, document, description, presigned_url_config, target_selection,
-                      job_executions_rollout_config, document_parameters, self.region_name)
-        self.jobs[job_id] = job
-
-        for thing_arn in targets:
-            thing_name = thing_arn.split(':')[-1].split('/')[-1]
-            job_execution = FakeJobExecution(job_id, thing_arn)
-            self.job_executions[(job_id, thing_name)] = job_execution
-        return job.job_arn, job_id, description
-
-    def describe_job(self, job_id):
-        jobs = [_ for _ in self.jobs.values() if _.job_id == job_id]
-        if len(jobs) == 0:
-            raise ResourceNotFoundException()
-        return jobs[0]
-
-    def delete_job(self, job_id, force):
-        job = self.jobs[job_id]
-
-        if job.status == 'IN_PROGRESS' and force:
-            del self.jobs[job_id]
-        elif job.status != 'IN_PROGRESS':
-            del self.jobs[job_id]
-        else:
-            raise InvalidStateTransitionException()
-
-    def cancel_job(self, job_id, reason_code, comment, force):
-        job = self.jobs[job_id]
-
-        job.reason_code = reason_code if reason_code is not None else job.reason_code
-        job.comment = comment if comment is not None else job.comment
-        job.force = force if force is not None and force != job.force else job.force
-        job.status = 'CANCELED'
-
-        if job.status == 'IN_PROGRESS' and force:
-            self.jobs[job_id] = job
-        elif job.status != 'IN_PROGRESS':
-            self.jobs[job_id] = job
-        else:
-            raise InvalidStateTransitionException()
-
-        return job
-
-    def get_job_document(self, job_id):
-        return self.jobs[job_id]
-
-    def list_jobs(self, status, target_selection, max_results, token, thing_group_name, thing_group_id):
-        # TODO: implement filters
-        all_jobs = [_.to_dict() for _ in self.jobs.values()]
-        filtered_jobs = all_jobs
-
-        if token is None:
-            jobs = filtered_jobs[0:max_results]
-            next_token = str(max_results) if len(filtered_jobs) > max_results else None
-        else:
-            token = int(token)
-            jobs = filtered_jobs[token:token + max_results]
-            next_token = str(token + max_results) if len(filtered_jobs) > token + max_results else None
-
-        return jobs, next_token
-
-    def describe_job_execution(self, job_id, thing_name, execution_number):
-        try:
-            job_execution = self.job_executions[(job_id, thing_name)]
-        except KeyError:
-            raise ResourceNotFoundException()
-
-        if job_execution is None or \
-                (execution_number is not None and job_execution.execution_number != execution_number):
-            raise ResourceNotFoundException()
-
-        return job_execution
-
-    def cancel_job_execution(self, job_id, thing_name, force, expected_version, status_details):
-        job_execution = self.job_executions[(job_id, thing_name)]
-
-        if job_execution is None:
-            raise ResourceNotFoundException()
-
-        job_execution.force_canceled = force if force is not None else job_execution.force_canceled
-        # TODO: implement expected_version and status_details (at most 10 can be specified)
-
-        if job_execution.status == 'IN_PROGRESS' and force:
-            job_execution.status = 'CANCELED'
-            self.job_executions[(job_id, thing_name)] = job_execution
-        elif job_execution.status != 'IN_PROGRESS':
-            job_execution.status = 'CANCELED'
-            self.job_executions[(job_id, thing_name)] = job_execution
-        else:
-            raise InvalidStateTransitionException()
-
-    def delete_job_execution(self, job_id, thing_name, execution_number, force):
-        job_execution = self.job_executions[(job_id, thing_name)]
-
-        if job_execution.execution_number != execution_number:
-            raise ResourceNotFoundException()
-
-        if job_execution.status == 'IN_PROGRESS' and force:
-            del self.job_executions[(job_id, thing_name)]
-        elif job_execution.status != 'IN_PROGRESS':
-            del self.job_executions[(job_id, thing_name)]
-        else:
-            raise InvalidStateTransitionException()
-
-    def list_job_executions_for_job(self, job_id, status, max_results, next_token):
-        job_executions = [self.job_executions[je].to_dict() for je in self.job_executions if je[0] == job_id]
-
-        if status is not None:
-            job_executions = list(filter(lambda elem:
-                                         status in elem["status"] and
-                                         elem["status"] == status, job_executions))
-
-        token = next_token
-        if token is None:
-            job_executions = job_executions[0:max_results]
-            next_token = str(max_results) if len(job_executions) > max_results else None
-        else:
-            token = int(token)
-            job_executions = job_executions[token:token + max_results]
-            next_token = str(token + max_results) if len(job_executions) > token + max_results else None
-
-        return job_executions, next_token
-
-    def list_job_executions_for_thing(self, thing_name, status, max_results, next_token):
-        job_executions = [self.job_executions[je].to_dict() for je in self.job_executions if je[1] == thing_name]
-
-        if status is not None:
-            job_executions = list(filter(lambda elem:
-                                         status in elem["status"] and
-                                         elem["status"] == status, job_executions))
-
-        token = next_token
-        if token is None:
-            job_executions = job_executions[0:max_results]
-            next_token = str(max_results) if len(job_executions) > max_results else None
-        else:
-            token = int(token)
-            job_executions = job_executions[token:token + max_results]
-            next_token = str(token + max_results) if len(job_executions) > token + max_results else None
-
-        return job_executions, next_token
-
-
-available_regions = boto3.session.Session().get_available_regions("iot")
-iot_backends = {region: IoTBackend(region) for region in available_regions}
-=======
-from __future__ import unicode_literals
-
-import hashlib
-import random
-import re
-import string
-import time
-import uuid
-from collections import OrderedDict
-from datetime import datetime
-
-import boto3
-
-from moto.core import BaseBackend, BaseModel
-from .exceptions import (
-    CertificateStateException,
-    DeleteConflictException,
-    ResourceNotFoundException,
-    InvalidRequestException,
-    VersionConflictException
-)
-
-
-class FakeThing(BaseModel):
-    def __init__(self, thing_name, thing_type, attributes, region_name):
-        self.region_name = region_name
-        self.thing_name = thing_name
-        self.thing_type = thing_type
-        self.attributes = attributes
-        self.arn = 'arn:aws:iot:%s:1:thing/%s' % (self.region_name, thing_name)
-        self.version = 1
-        # TODO: we need to handle 'version'?
-
-        # for iot-data
-        self.thing_shadow = None
-
-    def to_dict(self, include_default_client_id=False):
-        obj = {
-            'thingName': self.thing_name,
-            'thingArn': self.arn,
-            'attributes': self.attributes,
-            'version': self.version
-        }
-        if self.thing_type:
-            obj['thingTypeName'] = self.thing_type.thing_type_name
-        if include_default_client_id:
-            obj['defaultClientId'] = self.thing_name
-        return obj
-
-
-class FakeThingType(BaseModel):
-    def __init__(self, thing_type_name, thing_type_properties, region_name):
-        self.region_name = region_name
-        self.thing_type_name = thing_type_name
-        self.thing_type_properties = thing_type_properties
-        self.thing_type_id = str(uuid.uuid4())  # I don't know the rule of id
-        t = time.time()
-        self.metadata = {
-            'deprecated': False,
-            'creationData': int(t * 1000) / 1000.0
-        }
-        self.arn = 'arn:aws:iot:%s:1:thingtype/%s' % (self.region_name, thing_type_name)
-
-    def to_dict(self):
-        return {
-            'thingTypeName': self.thing_type_name,
-            'thingTypeId': self.thing_type_id,
-            'thingTypeProperties': self.thing_type_properties,
-            'thingTypeMetadata': self.metadata
-        }
-
-
-class FakeThingGroup(BaseModel):
-    def __init__(self, thing_group_name, parent_group_name, thing_group_properties, region_name):
-        self.region_name = region_name
-        self.thing_group_name = thing_group_name
-        self.thing_group_id = str(uuid.uuid4())  # I don't know the rule of id
-        self.version = 1  # TODO: tmp
-        self.parent_group_name = parent_group_name
-        self.thing_group_properties = thing_group_properties or {}
-        t = time.time()
-        self.metadata = {
-            'creationData': int(t * 1000) / 1000.0
-        }
-        self.arn = 'arn:aws:iot:%s:1:thinggroup/%s' % (self.region_name, thing_group_name)
-        self.things = OrderedDict()
-
-    def to_dict(self):
-        return {
-            'thingGroupName': self.thing_group_name,
-            'thingGroupId': self.thing_group_id,
-            'version': self.version,
-            'thingGroupProperties': self.thing_group_properties,
-            'thingGroupMetadata': self.metadata
-        }
-
-
-class FakeCertificate(BaseModel):
-    def __init__(self, certificate_pem, status, region_name, ca_certificate_pem=None):
-        m = hashlib.sha256()
-        m.update(str(uuid.uuid4()).encode('utf-8'))
-        self.certificate_id = m.hexdigest()
-        self.arn = 'arn:aws:iot:%s:1:cert/%s' % (region_name, self.certificate_id)
-        self.certificate_pem = certificate_pem
-        self.status = status
-
-        # TODO: must adjust
-        self.owner = '1'
-        self.transfer_data = {}
-        self.creation_date = time.time()
-        self.last_modified_date = self.creation_date
-
-        self.ca_certificate_id = None
-        self.ca_certificate_pem = ca_certificate_pem
-        if ca_certificate_pem:
-            m.update(str(uuid.uuid4()).encode('utf-8'))
-            self.ca_certificate_id = m.hexdigest()
-
-    def to_dict(self):
-        return {
-            'certificateArn': self.arn,
-            'certificateId': self.certificate_id,
-            'caCertificateId': self.ca_certificate_id,
-            'status': self.status,
-            'creationDate': self.creation_date
-        }
-
-    def to_description_dict(self):
-        """
-        You might need keys below in some situation
-          - caCertificateId
-          - previousOwnedBy
-        """
-        return {
-            'certificateArn': self.arn,
-            'certificateId': self.certificate_id,
-            'status': self.status,
-            'certificatePem': self.certificate_pem,
-            'ownedBy': self.owner,
-            'creationDate': self.creation_date,
-            'lastModifiedDate': self.last_modified_date,
-            'transferData': self.transfer_data
-        }
-
-
-class FakePolicy(BaseModel):
-    def __init__(self, name, document, region_name):
-        self.name = name
-        self.document = document
-        self.arn = 'arn:aws:iot:%s:1:policy/%s' % (region_name, name)
-        self.version = '1'  # TODO: handle version
-
-    def to_get_dict(self):
-        return {
-            'policyName': self.name,
-            'policyArn': self.arn,
-            'policyDocument': self.document,
-            'defaultVersionId': self.version
-        }
-
-    def to_dict_at_creation(self):
-        return {
-            'policyName': self.name,
-            'policyArn': self.arn,
-            'policyDocument': self.document,
-            'policyVersionId': self.version
-        }
-
-    def to_dict(self):
-        return {
-            'policyName': self.name,
-            'policyArn': self.arn,
-        }
-
-
-class FakeJob(BaseModel):
-    JOB_ID_REGEX_PATTERN = "[a-zA-Z0-9_-]"
-    JOB_ID_REGEX = re.compile(JOB_ID_REGEX_PATTERN)
-
-    def __init__(self, job_id, targets, document_source, document, description, presigned_url_config, target_selection,
-                 job_executions_rollout_config, document_parameters, region_name):
-        if not self._job_id_matcher(self.JOB_ID_REGEX, job_id):
-            raise InvalidRequestException()
-
-        self.region_name = region_name
-        self.job_id = job_id
-        self.job_arn = 'arn:aws:iot:%s:1:job/%s' % (self.region_name, job_id)
-        self.targets = targets
-        self.document_source = document_source
-        self.document = document
-        self.description = description
-        self.presigned_url_config = presigned_url_config
-        self.target_selection = target_selection
-        self.job_executions_rollout_config = job_executions_rollout_config
-        self.status = None  # IN_PROGRESS | CANCELED | COMPLETED
-        self.comment = None
-        self.created_at = time.mktime(datetime(2015, 1, 1).timetuple())
-        self.last_updated_at = time.mktime(datetime(2015, 1, 1).timetuple())
-        self.completed_at = None
-        self.job_process_details = {
-            'processingTargets': targets,
-            'numberOfQueuedThings': 1,
-            'numberOfCanceledThings': 0,
-            'numberOfSucceededThings': 0,
-            'numberOfFailedThings': 0,
-            'numberOfRejectedThings': 0,
-            'numberOfInProgressThings': 0,
-            'numberOfRemovedThings': 0
-        }
-        self.document_parameters = document_parameters
-
-    def to_dict(self):
-        obj = {
-            'jobArn': self.job_arn,
-            'jobId': self.job_id,
-            'targets': self.targets,
-            'description': self.description,
-            'presignedUrlConfig': self.presigned_url_config,
-            'targetSelection': self.target_selection,
-            'jobExecutionsRolloutConfig': self.job_executions_rollout_config,
-            'status': self.status,
-            'comment': self.comment,
-            'createdAt': self.created_at,
-            'lastUpdatedAt': self.last_updated_at,
-            'completedAt': self.completedAt,
-            'jobProcessDetails': self.job_process_details,
-            'documentParameters': self.document_parameters,
-            'document': self.document,
-            'documentSource': self.document_source
-        }
-
-        return obj
-
-    def _job_id_matcher(self, regex, argument):
-        regex_match = regex.match(argument)
-        length_match = len(argument) <= 64
-        return regex_match and length_match
-
-
-class IoTBackend(BaseBackend):
-    def __init__(self, region_name=None):
-        super(IoTBackend, self).__init__()
-        self.region_name = region_name
-        self.things = OrderedDict()
-        self.jobs = OrderedDict()
-        self.thing_types = OrderedDict()
-        self.thing_groups = OrderedDict()
-        self.certificates = OrderedDict()
-        self.policies = OrderedDict()
-        self.principal_policies = OrderedDict()
-        self.principal_things = OrderedDict()
-
-    def reset(self):
-        region_name = self.region_name
-        self.__dict__ = {}
-        self.__init__(region_name)
-
-    def create_thing(self, thing_name, thing_type_name, attribute_payload):
-        thing_types = self.list_thing_types()
-        thing_type = None
-        if thing_type_name:
-            filtered_thing_types = [_ for _ in thing_types if _.thing_type_name == thing_type_name]
-            if len(filtered_thing_types) == 0:
-                raise ResourceNotFoundException()
-            thing_type = filtered_thing_types[0]
-        if attribute_payload is None:
-            attributes = {}
-        elif 'attributes' not in attribute_payload:
-            attributes = {}
-        else:
-            attributes = attribute_payload['attributes']
-        thing = FakeThing(thing_name, thing_type, attributes, self.region_name)
-        self.things[thing.arn] = thing
-        return thing.thing_name, thing.arn
-
-    def create_thing_type(self, thing_type_name, thing_type_properties):
-        if thing_type_properties is None:
-            thing_type_properties = {}
-        thing_type = FakeThingType(thing_type_name, thing_type_properties, self.region_name)
-        self.thing_types[thing_type.arn] = thing_type
-        return thing_type.thing_type_name, thing_type.arn
-
-    def list_thing_types(self, thing_type_name=None):
-        if thing_type_name:
-            # It's weird but thing_type_name is filtered by forward match, not complete match
-            return [_ for _ in self.thing_types.values() if _.thing_type_name.startswith(thing_type_name)]
-        return self.thing_types.values()
-
-    def list_things(self, attribute_name, attribute_value, thing_type_name, max_results, token):
-        all_things = [_.to_dict() for _ in self.things.values()]
-        if attribute_name is not None and thing_type_name is not None:
-            filtered_things = list(filter(lambda elem:
-                                          attribute_name in elem["attributes"] and
-                                          elem["attributes"][attribute_name] == attribute_value and
-                                          "thingTypeName" in elem and
-                                          elem["thingTypeName"] == thing_type_name, all_things))
-        elif attribute_name is not None and thing_type_name is None:
-            filtered_things = list(filter(lambda elem:
-                                          attribute_name in elem["attributes"] and
-                                          elem["attributes"][attribute_name] == attribute_value, all_things))
-        elif attribute_name is None and thing_type_name is not None:
-            filtered_things = list(
-                filter(lambda elem: "thingTypeName" in elem and elem["thingTypeName"] == thing_type_name, all_things))
-        else:
-            filtered_things = all_things
-
-        if token is None:
-            things = filtered_things[0:max_results]
-            next_token = str(max_results) if len(filtered_things) > max_results else None
-        else:
-            token = int(token)
-            things = filtered_things[token:token + max_results]
-            next_token = str(token + max_results) if len(filtered_things) > token + max_results else None
-
-        return things, next_token
-
-    def describe_thing(self, thing_name):
-        things = [_ for _ in self.things.values() if _.thing_name == thing_name]
-        if len(things) == 0:
-            raise ResourceNotFoundException()
-        return things[0]
-
-    def describe_thing_type(self, thing_type_name):
-        thing_types = [_ for _ in self.thing_types.values() if _.thing_type_name == thing_type_name]
-        if len(thing_types) == 0:
-            raise ResourceNotFoundException()
-        return thing_types[0]
-
-    def delete_thing(self, thing_name, expected_version):
-        # TODO: handle expected_version
-
-        # can raise ResourceNotFoundError
-        thing = self.describe_thing(thing_name)
-        del self.things[thing.arn]
-
-    def delete_thing_type(self, thing_type_name):
-        # can raise ResourceNotFoundError
-        thing_type = self.describe_thing_type(thing_type_name)
-        del self.thing_types[thing_type.arn]
-
-    def update_thing(self, thing_name, thing_type_name, attribute_payload, expected_version, remove_thing_type):
-        # if attributes payload = {}, nothing
-        thing = self.describe_thing(thing_name)
-        thing_type = None
-
-        if remove_thing_type and thing_type_name:
-            raise InvalidRequestException()
-
-        # thing_type
-        if thing_type_name:
-            thing_types = self.list_thing_types()
-            filtered_thing_types = [_ for _ in thing_types if _.thing_type_name == thing_type_name]
-            if len(filtered_thing_types) == 0:
-                raise ResourceNotFoundException()
-            thing_type = filtered_thing_types[0]
-            thing.thing_type = thing_type
-
-        if remove_thing_type:
-            thing.thing_type = None
-
-        # attribute
-        if attribute_payload is not None and 'attributes' in attribute_payload:
-            do_merge = attribute_payload.get('merge', False)
-            attributes = attribute_payload['attributes']
-            if not do_merge:
-                thing.attributes = attributes
-            else:
-                thing.attributes.update(attributes)
-
-    def _random_string(self):
-        n = 20
-        random_str = ''.join([random.choice(string.ascii_letters + string.digits) for i in range(n)])
-        return random_str
-
-    def create_keys_and_certificate(self, set_as_active):
-        # implement here
-        # caCertificate can be blank
-        key_pair = {
-            'PublicKey': self._random_string(),
-            'PrivateKey': self._random_string()
-        }
-        certificate_pem = self._random_string()
-        status = 'ACTIVE' if set_as_active else 'INACTIVE'
-        certificate = FakeCertificate(certificate_pem, status, self.region_name)
-        self.certificates[certificate.certificate_id] = certificate
-        return certificate, key_pair
-
-    def delete_certificate(self, certificate_id):
-        cert = self.describe_certificate(certificate_id)
-        if cert.status == 'ACTIVE':
-            raise CertificateStateException(
-                'Certificate must be deactivated (not ACTIVE) before deletion.', certificate_id)
-
-        certs = [k[0] for k, v in self.principal_things.items()
-                 if self._get_principal(k[0]).certificate_id == certificate_id]
-        if len(certs) > 0:
-            raise DeleteConflictException(
-                'Things must be detached before deletion (arn: %s)' % certs[0]
-            )
-
-        certs = [k[0] for k, v in self.principal_policies.items()
-                 if self._get_principal(k[0]).certificate_id == certificate_id]
-        if len(certs) > 0:
-            raise DeleteConflictException(
-                'Certificate policies must be detached before deletion (arn: %s)' % certs[0]
-            )
-
-        del self.certificates[certificate_id]
-
-    def describe_certificate(self, certificate_id):
-        certs = [_ for _ in self.certificates.values() if _.certificate_id == certificate_id]
-        if len(certs) == 0:
-            raise ResourceNotFoundException()
-        return certs[0]
-
-    def list_certificates(self):
-        return self.certificates.values()
-
-    def register_certificate(self, certificate_pem, ca_certificate_pem, set_as_active, status):
-        certificate = FakeCertificate(certificate_pem, 'ACTIVE' if set_as_active else status,
-                                      self.region_name, ca_certificate_pem)
-        self.certificates[certificate.certificate_id] = certificate
-        return certificate
-
-    def update_certificate(self, certificate_id, new_status):
-        cert = self.describe_certificate(certificate_id)
-        # TODO: validate new_status
-        cert.status = new_status
-
-    def create_policy(self, policy_name, policy_document):
-        policy = FakePolicy(policy_name, policy_document, self.region_name)
-        self.policies[policy.name] = policy
-        return policy
-
-    def list_policies(self):
-        policies = self.policies.values()
-        return policies
-
-    def get_policy(self, policy_name):
-        policies = [_ for _ in self.policies.values() if _.name == policy_name]
-        if len(policies) == 0:
-            raise ResourceNotFoundException()
-        return policies[0]
-
-    def delete_policy(self, policy_name):
-
-        policies = [k[1] for k, v in self.principal_policies.items() if k[1] == policy_name]
-        if len(policies) > 0:
-            raise DeleteConflictException(
-                'The policy cannot be deleted as the policy is attached to one or more principals (name=%s)'
-                % policy_name
-            )
-
-        policy = self.get_policy(policy_name)
-        del self.policies[policy.name]
-
-    def _get_principal(self, principal_arn):
-        """
-        raise ResourceNotFoundException
-        """
-        if ':cert/' in principal_arn:
-            certs = [_ for _ in self.certificates.values() if _.arn == principal_arn]
-            if len(certs) == 0:
-                raise ResourceNotFoundException()
-            principal = certs[0]
-            return principal
-        else:
-            # TODO: search for cognito_ids
-            pass
-        raise ResourceNotFoundException()
-
-    def attach_policy(self, policy_name, target):
-        principal = self._get_principal(target)
-        policy = self.get_policy(policy_name)
-        k = (target, policy_name)
-        if k in self.principal_policies:
-            return
-        self.principal_policies[k] = (principal, policy)
-
-    def attach_principal_policy(self, policy_name, principal_arn):
-        principal = self._get_principal(principal_arn)
-        policy = self.get_policy(policy_name)
-        k = (principal_arn, policy_name)
-        if k in self.principal_policies:
-            return
-        self.principal_policies[k] = (principal, policy)
-
-    def detach_policy(self, policy_name, target):
-        # this may raises ResourceNotFoundException
-        self._get_principal(target)
-        self.get_policy(policy_name)
-        k = (target, policy_name)
-        if k not in self.principal_policies:
-            raise ResourceNotFoundException()
-        del self.principal_policies[k]
-
-    def detach_principal_policy(self, policy_name, principal_arn):
-        # this may raises ResourceNotFoundException
-        self._get_principal(principal_arn)
-        self.get_policy(policy_name)
-
-        k = (principal_arn, policy_name)
-        if k not in self.principal_policies:
-            raise ResourceNotFoundException()
-        del self.principal_policies[k]
-
-    def list_principal_policies(self, principal_arn):
-        policies = [v[1] for k, v in self.principal_policies.items() if k[0] == principal_arn]
-        return policies
-
-    def list_policy_principals(self, policy_name):
-        principals = [k[0] for k, v in self.principal_policies.items() if k[1] == policy_name]
-        return principals
-
-    def attach_thing_principal(self, thing_name, principal_arn):
-        principal = self._get_principal(principal_arn)
-        thing = self.describe_thing(thing_name)
-        k = (principal_arn, thing_name)
-        if k in self.principal_things:
-            return
-        self.principal_things[k] = (principal, thing)
-
-    def detach_thing_principal(self, thing_name, principal_arn):
-        # this may raises ResourceNotFoundException
-        self._get_principal(principal_arn)
-        self.describe_thing(thing_name)
-
-        k = (principal_arn, thing_name)
-        if k not in self.principal_things:
-            raise ResourceNotFoundException()
-        del self.principal_things[k]
-
-    def list_principal_things(self, principal_arn):
-        thing_names = [k[0] for k, v in self.principal_things.items() if k[0] == principal_arn]
-        return thing_names
-
-    def list_thing_principals(self, thing_name):
-        principals = [k[0] for k, v in self.principal_things.items() if k[1] == thing_name]
-        return principals
-
-    def describe_thing_group(self, thing_group_name):
-        thing_groups = [_ for _ in self.thing_groups.values() if _.thing_group_name == thing_group_name]
-        if len(thing_groups) == 0:
-            raise ResourceNotFoundException()
-        return thing_groups[0]
-
-    def create_thing_group(self, thing_group_name, parent_group_name, thing_group_properties):
-        thing_group = FakeThingGroup(thing_group_name, parent_group_name, thing_group_properties, self.region_name)
-        self.thing_groups[thing_group.arn] = thing_group
-        return thing_group.thing_group_name, thing_group.arn, thing_group.thing_group_id
-
-    def delete_thing_group(self, thing_group_name, expected_version):
-        thing_group = self.describe_thing_group(thing_group_name)
-        del self.thing_groups[thing_group.arn]
-
-    def list_thing_groups(self, parent_group, name_prefix_filter, recursive):
-        thing_groups = self.thing_groups.values()
-        return thing_groups
-
-    def update_thing_group(self, thing_group_name, thing_group_properties, expected_version):
-        thing_group = self.describe_thing_group(thing_group_name)
-        if expected_version and expected_version != thing_group.version:
-            raise VersionConflictException(thing_group_name)
-        attribute_payload = thing_group_properties.get('attributePayload', None)
-        if attribute_payload is not None and 'attributes' in attribute_payload:
-            do_merge = attribute_payload.get('merge', False)
-            attributes = attribute_payload['attributes']
-            if not do_merge:
-                thing_group.thing_group_properties['attributePayload']['attributes'] = attributes
-            else:
-                thing_group.thing_group_properties['attributePayload']['attributes'].update(attributes)
-        elif attribute_payload is not None and 'attributes' not in attribute_payload:
-            thing_group.attributes = {}
-        thing_group.version = thing_group.version + 1
-        return thing_group.version
-
-    def _identify_thing_group(self, thing_group_name, thing_group_arn):
-        # identify thing group
-        if thing_group_name is None and thing_group_arn is None:
-            raise InvalidRequestException(
-                ' Both thingGroupArn and thingGroupName are empty. Need to specify at least one of them'
-            )
-        if thing_group_name is not None:
-            thing_group = self.describe_thing_group(thing_group_name)
-            if thing_group_arn and thing_group.arn != thing_group_arn:
-                raise InvalidRequestException(
-                    'ThingGroupName thingGroupArn does not match specified thingGroupName in request'
-                )
-        elif thing_group_arn is not None:
-            if thing_group_arn not in self.thing_groups:
-                raise InvalidRequestException()
-            thing_group = self.thing_groups[thing_group_arn]
-        return thing_group
-
-    def _identify_thing(self, thing_name, thing_arn):
-        # identify thing
-        if thing_name is None and thing_arn is None:
-            raise InvalidRequestException(
-                'Both thingArn and thingName are empty. Need to specify at least one of them'
-            )
-        if thing_name is not None:
-            thing = self.describe_thing(thing_name)
-            if thing_arn and thing.arn != thing_arn:
-                raise InvalidRequestException(
-                    'ThingName thingArn does not match specified thingName in request'
-                )
-        elif thing_arn is not None:
-            if thing_arn not in self.things:
-                raise InvalidRequestException()
-            thing = self.things[thing_arn]
-        return thing
-
-    def add_thing_to_thing_group(self, thing_group_name, thing_group_arn, thing_name, thing_arn):
-        thing_group = self._identify_thing_group(thing_group_name, thing_group_arn)
-        thing = self._identify_thing(thing_name, thing_arn)
-        if thing.arn in thing_group.things:
-            # aws ignores duplicate registration
-            return
-        thing_group.things[thing.arn] = thing
-
-    def remove_thing_from_thing_group(self, thing_group_name, thing_group_arn, thing_name, thing_arn):
-        thing_group = self._identify_thing_group(thing_group_name, thing_group_arn)
-        thing = self._identify_thing(thing_name, thing_arn)
-        if thing.arn not in thing_group.things:
-            # aws ignores non-registered thing
-            return
-        del thing_group.things[thing.arn]
-
-    def list_things_in_thing_group(self, thing_group_name, recursive):
-        thing_group = self.describe_thing_group(thing_group_name)
-        return thing_group.things.values()
-
-    def list_thing_groups_for_thing(self, thing_name):
-        thing = self.describe_thing(thing_name)
-        all_thing_groups = self.list_thing_groups(None, None, None)
-        ret = []
-        for thing_group in all_thing_groups:
-            if thing.arn in thing_group.things:
-                ret.append({
-                    'groupName': thing_group.thing_group_name,
-                    'groupArn': thing_group.arn
-                })
-        return ret
-
-    def update_thing_groups_for_thing(self, thing_name, thing_groups_to_add, thing_groups_to_remove):
-        thing = self.describe_thing(thing_name)
-        for thing_group_name in thing_groups_to_add:
-            thing_group = self.describe_thing_group(thing_group_name)
-            self.add_thing_to_thing_group(
-                thing_group.thing_group_name, None,
-                thing.thing_name, None
-            )
-        for thing_group_name in thing_groups_to_remove:
-            thing_group = self.describe_thing_group(thing_group_name)
-            self.remove_thing_from_thing_group(
-                thing_group.thing_group_name, None,
-                thing.thing_name, None
-            )
-
-    def create_job(self, job_id, targets, document_source, document, description, presigned_url_config,
-                   target_selection, job_executions_rollout_config, document_parameters):
-        job = FakeJob(job_id, targets, document_source, document, description, presigned_url_config, target_selection,
-                      job_executions_rollout_config, document_parameters, self.region_name)
-        self.jobs[job_id] = job
-        return job.job_arn, job_id, description
-
-    def describe_job(self, job_id):
-        return self.jobs[job_id]
-
-
-available_regions = boto3.session.Session().get_available_regions("iot")
-iot_backends = {region: IoTBackend(region) for region in available_regions}
->>>>>>> 21917c4b
+from __future__ import unicode_literals
+
+import hashlib
+import random
+import re
+import string
+import time
+import uuid
+from collections import OrderedDict
+from datetime import datetime
+
+import boto3
+
+from moto.core import BaseBackend, BaseModel
+from .exceptions import (
+    CertificateStateException,
+    DeleteConflictException,
+    ResourceNotFoundException,
+    InvalidRequestException,
+    InvalidStateTransitionException,
+    VersionConflictException
+)
+
+
+class FakeThing(BaseModel):
+    def __init__(self, thing_name, thing_type, attributes, region_name):
+        self.region_name = region_name
+        self.thing_name = thing_name
+        self.thing_type = thing_type
+        self.attributes = attributes
+        self.arn = 'arn:aws:iot:%s:1:thing/%s' % (self.region_name, thing_name)
+        self.version = 1
+        # TODO: we need to handle 'version'?
+
+        # for iot-data
+        self.thing_shadow = None
+
+    def to_dict(self, include_default_client_id=False):
+        obj = {
+            'thingName': self.thing_name,
+            'thingArn': self.arn,
+            'attributes': self.attributes,
+            'version': self.version
+        }
+        if self.thing_type:
+            obj['thingTypeName'] = self.thing_type.thing_type_name
+        if include_default_client_id:
+            obj['defaultClientId'] = self.thing_name
+        return obj
+
+
+class FakeThingType(BaseModel):
+    def __init__(self, thing_type_name, thing_type_properties, region_name):
+        self.region_name = region_name
+        self.thing_type_name = thing_type_name
+        self.thing_type_properties = thing_type_properties
+        self.thing_type_id = str(uuid.uuid4())  # I don't know the rule of id
+        t = time.time()
+        self.metadata = {
+            'deprecated': False,
+            'creationData': int(t * 1000) / 1000.0
+        }
+        self.arn = 'arn:aws:iot:%s:1:thingtype/%s' % (self.region_name, thing_type_name)
+
+    def to_dict(self):
+        return {
+            'thingTypeName': self.thing_type_name,
+            'thingTypeId': self.thing_type_id,
+            'thingTypeProperties': self.thing_type_properties,
+            'thingTypeMetadata': self.metadata
+        }
+
+
+class FakeThingGroup(BaseModel):
+    def __init__(self, thing_group_name, parent_group_name, thing_group_properties, region_name):
+        self.region_name = region_name
+        self.thing_group_name = thing_group_name
+        self.thing_group_id = str(uuid.uuid4())  # I don't know the rule of id
+        self.version = 1  # TODO: tmp
+        self.parent_group_name = parent_group_name
+        self.thing_group_properties = thing_group_properties or {}
+        t = time.time()
+        self.metadata = {
+            'creationData': int(t * 1000) / 1000.0
+        }
+        self.arn = 'arn:aws:iot:%s:1:thinggroup/%s' % (self.region_name, thing_group_name)
+        self.things = OrderedDict()
+
+    def to_dict(self):
+        return {
+            'thingGroupName': self.thing_group_name,
+            'thingGroupId': self.thing_group_id,
+            'version': self.version,
+            'thingGroupProperties': self.thing_group_properties,
+            'thingGroupMetadata': self.metadata
+        }
+
+
+class FakeCertificate(BaseModel):
+    def __init__(self, certificate_pem, status, region_name, ca_certificate_pem=None):
+        m = hashlib.sha256()
+        m.update(str(uuid.uuid4()).encode('utf-8'))
+        self.certificate_id = m.hexdigest()
+        self.arn = 'arn:aws:iot:%s:1:cert/%s' % (region_name, self.certificate_id)
+        self.certificate_pem = certificate_pem
+        self.status = status
+
+        # TODO: must adjust
+        self.owner = '1'
+        self.transfer_data = {}
+        self.creation_date = time.time()
+        self.last_modified_date = self.creation_date
+
+        self.ca_certificate_id = None
+        self.ca_certificate_pem = ca_certificate_pem
+        if ca_certificate_pem:
+            m.update(str(uuid.uuid4()).encode('utf-8'))
+            self.ca_certificate_id = m.hexdigest()
+
+    def to_dict(self):
+        return {
+            'certificateArn': self.arn,
+            'certificateId': self.certificate_id,
+            'caCertificateId': self.ca_certificate_id,
+            'status': self.status,
+            'creationDate': self.creation_date
+        }
+
+    def to_description_dict(self):
+        """
+        You might need keys below in some situation
+          - caCertificateId
+          - previousOwnedBy
+        """
+        return {
+            'certificateArn': self.arn,
+            'certificateId': self.certificate_id,
+            'status': self.status,
+            'certificatePem': self.certificate_pem,
+            'ownedBy': self.owner,
+            'creationDate': self.creation_date,
+            'lastModifiedDate': self.last_modified_date,
+            'transferData': self.transfer_data
+        }
+
+
+class FakePolicy(BaseModel):
+    def __init__(self, name, document, region_name, default_version_id='1'):
+        self.name = name
+        self.document = document
+        self.arn = 'arn:aws:iot:%s:1:policy/%s' % (region_name, name)
+        self.default_version_id = default_version_id
+        self.versions = [FakePolicyVersion(self.name, document, True, region_name)]
+
+    def to_get_dict(self):
+        return {
+            'policyName': self.name,
+            'policyArn': self.arn,
+            'policyDocument': self.document,
+            'defaultVersionId': self.default_version_id
+        }
+
+    def to_dict_at_creation(self):
+        return {
+            'policyName': self.name,
+            'policyArn': self.arn,
+            'policyDocument': self.document,
+            'policyVersionId': self.default_version_id
+        }
+
+    def to_dict(self):
+        return {
+            'policyName': self.name,
+            'policyArn': self.arn,
+        }
+
+
+class FakePolicyVersion(object):
+
+    def __init__(self,
+                 policy_name,
+                 document,
+                 is_default,
+                 region_name):
+        self.name = policy_name
+        self.arn = 'arn:aws:iot:%s:1:policy/%s' % (region_name, policy_name)
+        self.document = document or {}
+        self.is_default = is_default
+        self.version_id = '1'
+
+        self.create_datetime = time.mktime(datetime(2015, 1, 1).timetuple())
+        self.last_modified_datetime = time.mktime(datetime(2015, 1, 2).timetuple())
+
+    def to_get_dict(self):
+        return {
+            'policyName': self.name,
+            'policyArn': self.arn,
+            'policyDocument': self.document,
+            'policyVersionId': self.version_id,
+            'isDefaultVersion': self.is_default,
+            'creationDate': self.create_datetime,
+            'lastModifiedDate': self.last_modified_datetime,
+            'generationId': self.version_id
+        }
+
+    def to_dict_at_creation(self):
+        return {
+            'policyArn': self.arn,
+            'policyDocument': self.document,
+            'policyVersionId': self.version_id,
+            'isDefaultVersion': self.is_default
+        }
+
+    def to_dict(self):
+        return {
+            'versionId': self.version_id,
+            'isDefaultVersion': self.is_default,
+            'createDate': self.create_datetime,
+        }
+
+
+class FakeJob(BaseModel):
+    JOB_ID_REGEX_PATTERN = "[a-zA-Z0-9_-]"
+    JOB_ID_REGEX = re.compile(JOB_ID_REGEX_PATTERN)
+
+    def __init__(self, job_id, targets, document_source, document, description, presigned_url_config, target_selection,
+                 job_executions_rollout_config, document_parameters, region_name):
+        if not self._job_id_matcher(self.JOB_ID_REGEX, job_id):
+            raise InvalidRequestException()
+
+        self.region_name = region_name
+        self.job_id = job_id
+        self.job_arn = 'arn:aws:iot:%s:1:job/%s' % (self.region_name, job_id)
+        self.targets = targets
+        self.document_source = document_source
+        self.document = document
+        self.force = False
+        self.description = description
+        self.presigned_url_config = presigned_url_config
+        self.target_selection = target_selection
+        self.job_executions_rollout_config = job_executions_rollout_config
+        self.status = 'QUEUED'  # IN_PROGRESS | CANCELED | COMPLETED
+        self.comment = None
+        self.reason_code = None
+        self.created_at = time.mktime(datetime(2015, 1, 1).timetuple())
+        self.last_updated_at = time.mktime(datetime(2015, 1, 1).timetuple())
+        self.completed_at = None
+        self.job_process_details = {
+            'processingTargets': targets,
+            'numberOfQueuedThings': 1,
+            'numberOfCanceledThings': 0,
+            'numberOfSucceededThings': 0,
+            'numberOfFailedThings': 0,
+            'numberOfRejectedThings': 0,
+            'numberOfInProgressThings': 0,
+            'numberOfRemovedThings': 0
+        }
+        self.document_parameters = document_parameters
+
+    def to_dict(self):
+        obj = {
+            'jobArn': self.job_arn,
+            'jobId': self.job_id,
+            'targets': self.targets,
+            'description': self.description,
+            'presignedUrlConfig': self.presigned_url_config,
+            'targetSelection': self.target_selection,
+            'jobExecutionsRolloutConfig': self.job_executions_rollout_config,
+            'status': self.status,
+            'comment': self.comment,
+            'forceCanceled': self.force,
+            'reasonCode': self.reason_code,
+            'createdAt': self.created_at,
+            'lastUpdatedAt': self.last_updated_at,
+            'completedAt': self.completed_at,
+            'jobProcessDetails': self.job_process_details,
+            'documentParameters': self.document_parameters,
+            'document': self.document,
+            'documentSource': self.document_source
+        }
+
+        return obj
+
+    def _job_id_matcher(self, regex, argument):
+        regex_match = regex.match(argument)
+        length_match = len(argument) <= 64
+        return regex_match and length_match
+
+
+class FakeJobExecution(BaseModel):
+
+    def __init__(self, job_id, thing_arn, status='QUEUED', force_canceled=False, status_details_map={}):
+        self.job_id = job_id
+        self.status = status  # IN_PROGRESS | CANCELED | COMPLETED
+        self.force_canceled = force_canceled
+        self.status_details_map = status_details_map
+        self.thing_arn = thing_arn
+        self.queued_at = time.mktime(datetime(2015, 1, 1).timetuple())
+        self.started_at = time.mktime(datetime(2015, 1, 1).timetuple())
+        self.last_updated_at = time.mktime(datetime(2015, 1, 1).timetuple())
+        self.execution_number = 123
+        self.version_number = 123
+        self.approximate_seconds_before_time_out = 123
+
+    def to_get_dict(self):
+        obj = {
+            'jobId': self.job_id,
+            'status': self.status,
+            'forceCanceled': self.force_canceled,
+            'statusDetails': {'detailsMap': self.status_details_map},
+            'thingArn': self.thing_arn,
+            'queuedAt': self.queued_at,
+            'startedAt': self.started_at,
+            'lastUpdatedAt': self.last_updated_at,
+            'executionNumber': self.execution_number,
+            'versionNumber': self.version_number,
+            'approximateSecondsBeforeTimedOut': self.approximate_seconds_before_time_out
+        }
+
+        return obj
+
+    def to_dict(self):
+        obj = {
+            'jobId': self.job_id,
+            'thingArn': self.thing_arn,
+            'jobExecutionSummary': {
+                'status': self.status,
+                'queuedAt': self.queued_at,
+                'startedAt': self.started_at,
+                'lastUpdatedAt': self.last_updated_at,
+                'executionNumber': self.execution_number,
+            }
+        }
+
+        return obj
+
+
+class IoTBackend(BaseBackend):
+    def __init__(self, region_name=None):
+        super(IoTBackend, self).__init__()
+        self.region_name = region_name
+        self.things = OrderedDict()
+        self.jobs = OrderedDict()
+        self.job_executions = OrderedDict()
+        self.thing_types = OrderedDict()
+        self.thing_groups = OrderedDict()
+        self.certificates = OrderedDict()
+        self.policies = OrderedDict()
+        self.principal_policies = OrderedDict()
+        self.principal_things = OrderedDict()
+
+    def reset(self):
+        region_name = self.region_name
+        self.__dict__ = {}
+        self.__init__(region_name)
+
+    def create_thing(self, thing_name, thing_type_name, attribute_payload):
+        thing_types = self.list_thing_types()
+        thing_type = None
+        if thing_type_name:
+            filtered_thing_types = [_ for _ in thing_types if _.thing_type_name == thing_type_name]
+            if len(filtered_thing_types) == 0:
+                raise ResourceNotFoundException()
+            thing_type = filtered_thing_types[0]
+        if attribute_payload is None:
+            attributes = {}
+        elif 'attributes' not in attribute_payload:
+            attributes = {}
+        else:
+            attributes = attribute_payload['attributes']
+        thing = FakeThing(thing_name, thing_type, attributes, self.region_name)
+        self.things[thing.arn] = thing
+        return thing.thing_name, thing.arn
+
+    def create_thing_type(self, thing_type_name, thing_type_properties):
+        if thing_type_properties is None:
+            thing_type_properties = {}
+        thing_type = FakeThingType(thing_type_name, thing_type_properties, self.region_name)
+        self.thing_types[thing_type.arn] = thing_type
+        return thing_type.thing_type_name, thing_type.arn
+
+    def list_thing_types(self, thing_type_name=None):
+        if thing_type_name:
+            # It's weird but thing_type_name is filtered by forward match, not complete match
+            return [_ for _ in self.thing_types.values() if _.thing_type_name.startswith(thing_type_name)]
+        return self.thing_types.values()
+
+    def list_things(self, attribute_name, attribute_value, thing_type_name, max_results, token):
+        all_things = [_.to_dict() for _ in self.things.values()]
+        if attribute_name is not None and thing_type_name is not None:
+            filtered_things = list(filter(lambda elem:
+                                          attribute_name in elem["attributes"] and
+                                          elem["attributes"][attribute_name] == attribute_value and
+                                          "thingTypeName" in elem and
+                                          elem["thingTypeName"] == thing_type_name, all_things))
+        elif attribute_name is not None and thing_type_name is None:
+            filtered_things = list(filter(lambda elem:
+                                          attribute_name in elem["attributes"] and
+                                          elem["attributes"][attribute_name] == attribute_value, all_things))
+        elif attribute_name is None and thing_type_name is not None:
+            filtered_things = list(
+                filter(lambda elem: "thingTypeName" in elem and elem["thingTypeName"] == thing_type_name, all_things))
+        else:
+            filtered_things = all_things
+
+        if token is None:
+            things = filtered_things[0:max_results]
+            next_token = str(max_results) if len(filtered_things) > max_results else None
+        else:
+            token = int(token)
+            things = filtered_things[token:token + max_results]
+            next_token = str(token + max_results) if len(filtered_things) > token + max_results else None
+
+        return things, next_token
+
+    def describe_thing(self, thing_name):
+        things = [_ for _ in self.things.values() if _.thing_name == thing_name]
+        if len(things) == 0:
+            raise ResourceNotFoundException()
+        return things[0]
+
+    def describe_thing_type(self, thing_type_name):
+        thing_types = [_ for _ in self.thing_types.values() if _.thing_type_name == thing_type_name]
+        if len(thing_types) == 0:
+            raise ResourceNotFoundException()
+        return thing_types[0]
+
+    def delete_thing(self, thing_name, expected_version):
+        # TODO: handle expected_version
+
+        # can raise ResourceNotFoundError
+        thing = self.describe_thing(thing_name)
+        del self.things[thing.arn]
+
+    def delete_thing_type(self, thing_type_name):
+        # can raise ResourceNotFoundError
+        thing_type = self.describe_thing_type(thing_type_name)
+        del self.thing_types[thing_type.arn]
+
+    def update_thing(self, thing_name, thing_type_name, attribute_payload, expected_version, remove_thing_type):
+        # if attributes payload = {}, nothing
+        thing = self.describe_thing(thing_name)
+        thing_type = None
+
+        if remove_thing_type and thing_type_name:
+            raise InvalidRequestException()
+
+        # thing_type
+        if thing_type_name:
+            thing_types = self.list_thing_types()
+            filtered_thing_types = [_ for _ in thing_types if _.thing_type_name == thing_type_name]
+            if len(filtered_thing_types) == 0:
+                raise ResourceNotFoundException()
+            thing_type = filtered_thing_types[0]
+            thing.thing_type = thing_type
+
+        if remove_thing_type:
+            thing.thing_type = None
+
+        # attribute
+        if attribute_payload is not None and 'attributes' in attribute_payload:
+            do_merge = attribute_payload.get('merge', False)
+            attributes = attribute_payload['attributes']
+            if not do_merge:
+                thing.attributes = attributes
+            else:
+                thing.attributes.update(attributes)
+
+    def _random_string(self):
+        n = 20
+        random_str = ''.join([random.choice(string.ascii_letters + string.digits) for i in range(n)])
+        return random_str
+
+    def create_keys_and_certificate(self, set_as_active):
+        # implement here
+        # caCertificate can be blank
+        key_pair = {
+            'PublicKey': self._random_string(),
+            'PrivateKey': self._random_string()
+        }
+        certificate_pem = self._random_string()
+        status = 'ACTIVE' if set_as_active else 'INACTIVE'
+        certificate = FakeCertificate(certificate_pem, status, self.region_name)
+        self.certificates[certificate.certificate_id] = certificate
+        return certificate, key_pair
+
+    def delete_certificate(self, certificate_id):
+        cert = self.describe_certificate(certificate_id)
+        if cert.status == 'ACTIVE':
+            raise CertificateStateException(
+                'Certificate must be deactivated (not ACTIVE) before deletion.', certificate_id)
+
+        certs = [k[0] for k, v in self.principal_things.items()
+                 if self._get_principal(k[0]).certificate_id == certificate_id]
+        if len(certs) > 0:
+            raise DeleteConflictException(
+                'Things must be detached before deletion (arn: %s)' % certs[0]
+            )
+
+        certs = [k[0] for k, v in self.principal_policies.items()
+                 if self._get_principal(k[0]).certificate_id == certificate_id]
+        if len(certs) > 0:
+            raise DeleteConflictException(
+                'Certificate policies must be detached before deletion (arn: %s)' % certs[0]
+            )
+
+        del self.certificates[certificate_id]
+
+    def describe_certificate(self, certificate_id):
+        certs = [_ for _ in self.certificates.values() if _.certificate_id == certificate_id]
+        if len(certs) == 0:
+            raise ResourceNotFoundException()
+        return certs[0]
+
+    def list_certificates(self):
+        return self.certificates.values()
+
+    def register_certificate(self, certificate_pem, ca_certificate_pem, set_as_active, status):
+        certificate = FakeCertificate(certificate_pem, 'ACTIVE' if set_as_active else status,
+                                      self.region_name, ca_certificate_pem)
+        self.certificates[certificate.certificate_id] = certificate
+        return certificate
+
+    def update_certificate(self, certificate_id, new_status):
+        cert = self.describe_certificate(certificate_id)
+        # TODO: validate new_status
+        cert.status = new_status
+
+    def create_policy(self, policy_name, policy_document):
+        policy = FakePolicy(policy_name, policy_document, self.region_name)
+        self.policies[policy.name] = policy
+        return policy
+
+    def attach_policy(self, policy_name, target):
+        principal = self._get_principal(target)
+        policy = self.get_policy(policy_name)
+        k = (target, policy_name)
+        if k in self.principal_policies:
+            return
+        self.principal_policies[k] = (principal, policy)
+
+    def detach_policy(self, policy_name, target):
+        # this may raises ResourceNotFoundException
+        self._get_principal(target)
+        self.get_policy(policy_name)
+
+        k = (target, policy_name)
+        if k not in self.principal_policies:
+            raise ResourceNotFoundException()
+        del self.principal_policies[k]
+
+    def list_attached_policies(self, target):
+        policies = [v[1] for k, v in self.principal_policies.items() if k[0] == target]
+        return policies
+
+    def list_policies(self):
+        policies = self.policies.values()
+        return policies
+
+    def get_policy(self, policy_name):
+        policies = [_ for _ in self.policies.values() if _.name == policy_name]
+        if len(policies) == 0:
+            raise ResourceNotFoundException()
+        return policies[0]
+
+    def delete_policy(self, policy_name):
+
+        policies = [k[1] for k, v in self.principal_policies.items() if k[1] == policy_name]
+        if len(policies) > 0:
+            raise DeleteConflictException(
+                'The policy cannot be deleted as the policy is attached to one or more principals (name=%s)'
+                % policy_name
+            )
+
+        policy = self.get_policy(policy_name)
+        del self.policies[policy.name]
+
+    def create_policy_version(self, policy_name, policy_document, set_as_default):
+        policy = self.get_policy(policy_name)
+        if not policy:
+            raise ResourceNotFoundException()
+        version = FakePolicyVersion(policy_name, policy_document, set_as_default, self.region_name)
+        policy.versions.append(version)
+        version.version_id = '{0}'.format(len(policy.versions))
+        if set_as_default:
+            self.set_default_policy_version(policy_name, version.version_id)
+        return version
+
+    def set_default_policy_version(self, policy_name, version_id):
+        policy = self.get_policy(policy_name)
+        if not policy:
+            raise ResourceNotFoundException()
+        for version in policy.versions:
+            if version.version_id == version_id:
+                version.is_default = True
+                policy.default_version_id = version.version_id
+                policy.document = version.document
+            else:
+                version.is_default = False
+
+    def get_policy_version(self, policy_name, version_id):
+        policy = self.get_policy(policy_name)
+        if not policy:
+            raise ResourceNotFoundException()
+        for version in policy.versions:
+            if version.version_id == version_id:
+                return version
+        raise ResourceNotFoundException()
+
+    def list_policy_versions(self, policy_name):
+        policy = self.get_policy(policy_name)
+        if not policy:
+            raise ResourceNotFoundException()
+        return policy.versions
+
+    def delete_policy_version(self, policy_name, version_id):
+        policy = self.get_policy(policy_name)
+        if not policy:
+            raise ResourceNotFoundException()
+        if version_id == policy.default_version_id:
+            raise InvalidRequestException(
+                "Cannot delete the default version of a policy")
+        for i, v in enumerate(policy.versions):
+            if v.version_id == version_id:
+                del policy.versions[i]
+                return
+        raise ResourceNotFoundException()
+
+    def _get_principal(self, principal_arn):
+        """
+        raise ResourceNotFoundException
+        """
+        if ':cert/' in principal_arn:
+            certs = [_ for _ in self.certificates.values() if _.arn == principal_arn]
+            if len(certs) == 0:
+                raise ResourceNotFoundException()
+            principal = certs[0]
+            return principal
+        else:
+            # TODO: search for cognito_ids
+            pass
+        raise ResourceNotFoundException()
+
+    def attach_principal_policy(self, policy_name, principal_arn):
+        principal = self._get_principal(principal_arn)
+        policy = self.get_policy(policy_name)
+        k = (principal_arn, policy_name)
+        if k in self.principal_policies:
+            return
+        self.principal_policies[k] = (principal, policy)
+
+    def detach_principal_policy(self, policy_name, principal_arn):
+        # this may raises ResourceNotFoundException
+        self._get_principal(principal_arn)
+        self.get_policy(policy_name)
+
+        k = (principal_arn, policy_name)
+        if k not in self.principal_policies:
+            raise ResourceNotFoundException()
+        del self.principal_policies[k]
+
+    def list_principal_policies(self, principal_arn):
+        policies = [v[1] for k, v in self.principal_policies.items() if k[0] == principal_arn]
+        return policies
+
+    def list_policy_principals(self, policy_name):
+        principals = [k[0] for k, v in self.principal_policies.items() if k[1] == policy_name]
+        return principals
+
+    def attach_thing_principal(self, thing_name, principal_arn):
+        principal = self._get_principal(principal_arn)
+        thing = self.describe_thing(thing_name)
+        k = (principal_arn, thing_name)
+        if k in self.principal_things:
+            return
+        self.principal_things[k] = (principal, thing)
+
+    def detach_thing_principal(self, thing_name, principal_arn):
+        # this may raises ResourceNotFoundException
+        self._get_principal(principal_arn)
+        self.describe_thing(thing_name)
+
+        k = (principal_arn, thing_name)
+        if k not in self.principal_things:
+            raise ResourceNotFoundException()
+        del self.principal_things[k]
+
+    def list_principal_things(self, principal_arn):
+        thing_names = [k[0] for k, v in self.principal_things.items() if k[0] == principal_arn]
+        return thing_names
+
+    def list_thing_principals(self, thing_name):
+        principals = [k[0] for k, v in self.principal_things.items() if k[1] == thing_name]
+        return principals
+
+    def describe_thing_group(self, thing_group_name):
+        thing_groups = [_ for _ in self.thing_groups.values() if _.thing_group_name == thing_group_name]
+        if len(thing_groups) == 0:
+            raise ResourceNotFoundException()
+        return thing_groups[0]
+
+    def create_thing_group(self, thing_group_name, parent_group_name, thing_group_properties):
+        thing_group = FakeThingGroup(thing_group_name, parent_group_name, thing_group_properties, self.region_name)
+        self.thing_groups[thing_group.arn] = thing_group
+        return thing_group.thing_group_name, thing_group.arn, thing_group.thing_group_id
+
+    def delete_thing_group(self, thing_group_name, expected_version):
+        thing_group = self.describe_thing_group(thing_group_name)
+        del self.thing_groups[thing_group.arn]
+
+    def list_thing_groups(self, parent_group, name_prefix_filter, recursive):
+        thing_groups = self.thing_groups.values()
+        return thing_groups
+
+    def update_thing_group(self, thing_group_name, thing_group_properties, expected_version):
+        thing_group = self.describe_thing_group(thing_group_name)
+        if expected_version and expected_version != thing_group.version:
+            raise VersionConflictException(thing_group_name)
+        attribute_payload = thing_group_properties.get('attributePayload', None)
+        if attribute_payload is not None and 'attributes' in attribute_payload:
+            do_merge = attribute_payload.get('merge', False)
+            attributes = attribute_payload['attributes']
+            if not do_merge:
+                thing_group.thing_group_properties['attributePayload']['attributes'] = attributes
+            else:
+                thing_group.thing_group_properties['attributePayload']['attributes'].update(attributes)
+        elif attribute_payload is not None and 'attributes' not in attribute_payload:
+            thing_group.attributes = {}
+        thing_group.version = thing_group.version + 1
+        return thing_group.version
+
+    def _identify_thing_group(self, thing_group_name, thing_group_arn):
+        # identify thing group
+        if thing_group_name is None and thing_group_arn is None:
+            raise InvalidRequestException(
+                ' Both thingGroupArn and thingGroupName are empty. Need to specify at least one of them'
+            )
+        if thing_group_name is not None:
+            thing_group = self.describe_thing_group(thing_group_name)
+            if thing_group_arn and thing_group.arn != thing_group_arn:
+                raise InvalidRequestException(
+                    'ThingGroupName thingGroupArn does not match specified thingGroupName in request'
+                )
+        elif thing_group_arn is not None:
+            if thing_group_arn not in self.thing_groups:
+                raise InvalidRequestException()
+            thing_group = self.thing_groups[thing_group_arn]
+        return thing_group
+
+    def _identify_thing(self, thing_name, thing_arn):
+        # identify thing
+        if thing_name is None and thing_arn is None:
+            raise InvalidRequestException(
+                'Both thingArn and thingName are empty. Need to specify at least one of them'
+            )
+        if thing_name is not None:
+            thing = self.describe_thing(thing_name)
+            if thing_arn and thing.arn != thing_arn:
+                raise InvalidRequestException(
+                    'ThingName thingArn does not match specified thingName in request'
+                )
+        elif thing_arn is not None:
+            if thing_arn not in self.things:
+                raise InvalidRequestException()
+            thing = self.things[thing_arn]
+        return thing
+
+    def add_thing_to_thing_group(self, thing_group_name, thing_group_arn, thing_name, thing_arn):
+        thing_group = self._identify_thing_group(thing_group_name, thing_group_arn)
+        thing = self._identify_thing(thing_name, thing_arn)
+        if thing.arn in thing_group.things:
+            # aws ignores duplicate registration
+            return
+        thing_group.things[thing.arn] = thing
+
+    def remove_thing_from_thing_group(self, thing_group_name, thing_group_arn, thing_name, thing_arn):
+        thing_group = self._identify_thing_group(thing_group_name, thing_group_arn)
+        thing = self._identify_thing(thing_name, thing_arn)
+        if thing.arn not in thing_group.things:
+            # aws ignores non-registered thing
+            return
+        del thing_group.things[thing.arn]
+
+    def list_things_in_thing_group(self, thing_group_name, recursive):
+        thing_group = self.describe_thing_group(thing_group_name)
+        return thing_group.things.values()
+
+    def list_thing_groups_for_thing(self, thing_name):
+        thing = self.describe_thing(thing_name)
+        all_thing_groups = self.list_thing_groups(None, None, None)
+        ret = []
+        for thing_group in all_thing_groups:
+            if thing.arn in thing_group.things:
+                ret.append({
+                    'groupName': thing_group.thing_group_name,
+                    'groupArn': thing_group.arn
+                })
+        return ret
+
+    def update_thing_groups_for_thing(self, thing_name, thing_groups_to_add, thing_groups_to_remove):
+        thing = self.describe_thing(thing_name)
+        for thing_group_name in thing_groups_to_add:
+            thing_group = self.describe_thing_group(thing_group_name)
+            self.add_thing_to_thing_group(
+                thing_group.thing_group_name, None,
+                thing.thing_name, None
+            )
+        for thing_group_name in thing_groups_to_remove:
+            thing_group = self.describe_thing_group(thing_group_name)
+            self.remove_thing_from_thing_group(
+                thing_group.thing_group_name, None,
+                thing.thing_name, None
+            )
+
+    def create_job(self, job_id, targets, document_source, document, description, presigned_url_config,
+                   target_selection, job_executions_rollout_config, document_parameters):
+        job = FakeJob(job_id, targets, document_source, document, description, presigned_url_config, target_selection,
+                      job_executions_rollout_config, document_parameters, self.region_name)
+        self.jobs[job_id] = job
+
+        for thing_arn in targets:
+            thing_name = thing_arn.split(':')[-1].split('/')[-1]
+            job_execution = FakeJobExecution(job_id, thing_arn)
+            self.job_executions[(job_id, thing_name)] = job_execution
+        return job.job_arn, job_id, description
+
+    def describe_job(self, job_id):
+        jobs = [_ for _ in self.jobs.values() if _.job_id == job_id]
+        if len(jobs) == 0:
+            raise ResourceNotFoundException()
+        return jobs[0]
+
+    def delete_job(self, job_id, force):
+        job = self.jobs[job_id]
+
+        if job.status == 'IN_PROGRESS' and force:
+            del self.jobs[job_id]
+        elif job.status != 'IN_PROGRESS':
+            del self.jobs[job_id]
+        else:
+            raise InvalidStateTransitionException()
+
+    def cancel_job(self, job_id, reason_code, comment, force):
+        job = self.jobs[job_id]
+
+        job.reason_code = reason_code if reason_code is not None else job.reason_code
+        job.comment = comment if comment is not None else job.comment
+        job.force = force if force is not None and force != job.force else job.force
+        job.status = 'CANCELED'
+
+        if job.status == 'IN_PROGRESS' and force:
+            self.jobs[job_id] = job
+        elif job.status != 'IN_PROGRESS':
+            self.jobs[job_id] = job
+        else:
+            raise InvalidStateTransitionException()
+
+        return job
+
+    def get_job_document(self, job_id):
+        return self.jobs[job_id]
+
+    def list_jobs(self, status, target_selection, max_results, token, thing_group_name, thing_group_id):
+        # TODO: implement filters
+        all_jobs = [_.to_dict() for _ in self.jobs.values()]
+        filtered_jobs = all_jobs
+
+        if token is None:
+            jobs = filtered_jobs[0:max_results]
+            next_token = str(max_results) if len(filtered_jobs) > max_results else None
+        else:
+            token = int(token)
+            jobs = filtered_jobs[token:token + max_results]
+            next_token = str(token + max_results) if len(filtered_jobs) > token + max_results else None
+
+        return jobs, next_token
+
+    def describe_job_execution(self, job_id, thing_name, execution_number):
+        try:
+            job_execution = self.job_executions[(job_id, thing_name)]
+        except KeyError:
+            raise ResourceNotFoundException()
+
+        if job_execution is None or \
+                (execution_number is not None and job_execution.execution_number != execution_number):
+            raise ResourceNotFoundException()
+
+        return job_execution
+
+    def cancel_job_execution(self, job_id, thing_name, force, expected_version, status_details):
+        job_execution = self.job_executions[(job_id, thing_name)]
+
+        if job_execution is None:
+            raise ResourceNotFoundException()
+
+        job_execution.force_canceled = force if force is not None else job_execution.force_canceled
+        # TODO: implement expected_version and status_details (at most 10 can be specified)
+
+        if job_execution.status == 'IN_PROGRESS' and force:
+            job_execution.status = 'CANCELED'
+            self.job_executions[(job_id, thing_name)] = job_execution
+        elif job_execution.status != 'IN_PROGRESS':
+            job_execution.status = 'CANCELED'
+            self.job_executions[(job_id, thing_name)] = job_execution
+        else:
+            raise InvalidStateTransitionException()
+
+    def delete_job_execution(self, job_id, thing_name, execution_number, force):
+        job_execution = self.job_executions[(job_id, thing_name)]
+
+        if job_execution.execution_number != execution_number:
+            raise ResourceNotFoundException()
+
+        if job_execution.status == 'IN_PROGRESS' and force:
+            del self.job_executions[(job_id, thing_name)]
+        elif job_execution.status != 'IN_PROGRESS':
+            del self.job_executions[(job_id, thing_name)]
+        else:
+            raise InvalidStateTransitionException()
+
+    def list_job_executions_for_job(self, job_id, status, max_results, next_token):
+        job_executions = [self.job_executions[je].to_dict() for je in self.job_executions if je[0] == job_id]
+
+        if status is not None:
+            job_executions = list(filter(lambda elem:
+                                         status in elem["status"] and
+                                         elem["status"] == status, job_executions))
+
+        token = next_token
+        if token is None:
+            job_executions = job_executions[0:max_results]
+            next_token = str(max_results) if len(job_executions) > max_results else None
+        else:
+            token = int(token)
+            job_executions = job_executions[token:token + max_results]
+            next_token = str(token + max_results) if len(job_executions) > token + max_results else None
+
+        return job_executions, next_token
+
+    def list_job_executions_for_thing(self, thing_name, status, max_results, next_token):
+        job_executions = [self.job_executions[je].to_dict() for je in self.job_executions if je[1] == thing_name]
+
+        if status is not None:
+            job_executions = list(filter(lambda elem:
+                                         status in elem["status"] and
+                                         elem["status"] == status, job_executions))
+
+        token = next_token
+        if token is None:
+            job_executions = job_executions[0:max_results]
+            next_token = str(max_results) if len(job_executions) > max_results else None
+        else:
+            token = int(token)
+            job_executions = job_executions[token:token + max_results]
+            next_token = str(token + max_results) if len(job_executions) > token + max_results else None
+
+        return job_executions, next_token
+
+
+available_regions = boto3.session.Session().get_available_regions("iot")
+iot_backends = {region: IoTBackend(region) for region in available_regions}